# Copyright (c) Facebook, Inc. and its affiliates. All Rights Reserved.
#
# This source code is licensed under the MIT license found in the
# LICENSE file in the root directory of this source tree.
import typing as tp  # from now on, favor using tp.Dict etc instead of Dict
from typing import Optional, List, Dict, Tuple, Callable, Any
from collections import deque
import warnings
import cma
import numpy as np
from bayes_opt import UtilityFunction
from bayes_opt import BayesianOptimization
from nevergrad.parametrization import parameter as p
from nevergrad.parametrization import transforms
from nevergrad.parametrization import discretization
from nevergrad.parametrization import helpers as paramhelpers
from nevergrad.common.typetools import ArrayLike
from . import base
from . import mutations
from .base import registry as registry
from .base import addCompare  # pylint: disable=unused-import
from .base import InefficientSettingsWarning as InefficientSettingsWarning
from .base import IntOrParameter
from . import sequences


# families of optimizers
# pylint: disable=unused-wildcard-import,wildcard-import,too-many-lines,too-many-arguments
from .differentialevolution import *  # noqa: F403
from .es import *  # noqa: F403
from .oneshot import *  # noqa: F403
from .recastlib import *  # noqa: F403


# # # # # optimizers # # # # #


class _OnePlusOne(base.Optimizer):
    """Simple but sometimes powerful optimization algorithm.

    We use the one-fifth adaptation rule, going back to Schumer and Steiglitz (1968).
    It was independently rediscovered by Devroye (1972) and Rechenberg (1973).
    We use asynchronous updates, so that the 1+1 can actually be parallel and even
    performs quite well in such a context - this is naturally close to 1+lambda.
    """

    def __init__(
        self,
        parametrization: IntOrParameter,
        budget: Optional[int] = None,
        num_workers: int = 1,
        *,
        noise_handling: tp.Optional[tp.Union[str, tp.Tuple[str, float]]] = None,
        mutation: str = "gaussian",
        crossover: bool = False
    ) -> None:
        super().__init__(parametrization, budget=budget, num_workers=num_workers)
        self._sigma: float = 1
        # configuration
        if noise_handling is not None:
            if isinstance(noise_handling, str):
                assert noise_handling in ["random", "optimistic"], f"Unkwnown noise handling: '{noise_handling}'"
            else:
                assert isinstance(noise_handling, tuple), "noise_handling must be a string or  a tuple of type (strategy, factor)"
                assert noise_handling[1] > 0.0, "the factor must be a float greater than 0"
                assert noise_handling[0] in ["random", "optimistic"], f"Unkwnown noise handling: '{noise_handling}'"
        assert mutation in ["gaussian", "cauchy", "discrete", "fastga", "doublefastga", "portfolio"], f"Unkwnown mutation: '{mutation}'"
        self.noise_handling = noise_handling
        self.mutation = mutation
        self.crossover = crossover

    def _internal_ask(self) -> ArrayLike:
        # pylint: disable=too-many-return-statements, too-many-branches
        noise_handling = self.noise_handling
        if not self._num_ask:
            return np.zeros(self.dimension)  # type: ignore
        # for noisy version
        if noise_handling is not None:
            limit = (0.05 if isinstance(noise_handling, str) else noise_handling[1]) * len(self.archive) ** 3
            strategy = noise_handling if isinstance(noise_handling, str) else noise_handling[0]
            if self._num_ask <= limit:
                if strategy in ["cubic", "random"]:
                    idx = self._rng.choice(len(self.archive))
                    return np.frombuffer(list(self.archive.bytesdict.keys())[idx])  # type: ignore
                elif strategy == "optimistic":
                    return self.current_bests["optimistic"].x
        # crossover
        mutator = mutations.Mutator(self._rng)
        if self.crossover and self._num_ask % 2 == 1 and len(self.archive) > 2:
            return mutator.crossover(self.current_bests["pessimistic"].x, mutator.get_roulette(self.archive, num=2))
        # mutating
        mutation = self.mutation
        pessimistic = self.current_bests["pessimistic"].x
        if mutation == "gaussian":  # standard case
            return pessimistic + self._sigma * self._rng.normal(0, 1, self.dimension)  # type: ignore
        elif mutation == "cauchy":
            return pessimistic + self._sigma * self._rng.standard_cauchy(self.dimension)  # type: ignore
        elif mutation == "crossover":
            if self._num_ask % 2 == 0 or len(self.archive) < 3:
                return mutator.portfolio_discrete_mutation(pessimistic)
            else:
                return mutator.crossover(pessimistic, mutator.get_roulette(self.archive, num=2))
        else:
            func: Callable[[ArrayLike], ArrayLike] = {  # type: ignore
                "discrete": mutator.discrete_mutation,
                "fastga": mutator.doerr_discrete_mutation,
                "doublefastga": mutator.doubledoerr_discrete_mutation,
                "portfolio": mutator.portfolio_discrete_mutation,
            }[mutation]
            return func(self.current_bests["pessimistic"].x)

    def _internal_tell(self, x: ArrayLike, value: float) -> None:
        # only used for cauchy and gaussian
        self._sigma *= 2.0 if value <= self.current_bests["pessimistic"].mean else 0.84


class ParametrizedOnePlusOne(base.ConfiguredOptimizer):
    """Simple but sometimes powerfull class of optimization algorithm.
    We use asynchronous updates, so that the 1+1 can actually be parallel and even
    performs quite well in such a context - this is naturally close to 1+lambda.

    Parameters
    ----------
    noise_handling: str or Tuple[str, float]
        Method for handling the noise. The name can be:

        - `"random"`: a random point is reevaluated regularly
        - `"optimistic"`: the best optimistic point is reevaluated regularly, optimism in front of uncertainty
        - a coefficient can to tune the regularity of these reevaluations (default .05)
    mutation: str
        One of the available mutations from:

        - `"gaussian"`: standard mutation by adding a Gaussian random variable (with progressive
          widening) to the best pessimistic point
        - `"cauchy"`: same as Gaussian but with a Cauchy distribution.
        - `"discrete"`: TODO
        - `"fastga"`: FastGA mutations from the current best
        - `"doublefastga"`: double-FastGA mutations from the current best (Doerr et al, Fast Genetic Algorithms, 2017)
        - `"portfolio"`: Random number of mutated bits (called niform mixing in
          Dang & Lehre "Self-adaptation of Mutation Rates in Non-elitist Population", 2016)

    crossover: bool
        whether to add a genetic crossover step every other iteration.

    Notes
    -----
    For the noisy case, we use the one-fifth adaptation rule,
    going back to Schumer and Steiglitz (1968).
    It was independently rediscovered by Devroye (1972) and Rechenberg (1973).
    """

    # pylint: disable=unused-argument
    def __init__(
        self,
        *,
        noise_handling: tp.Optional[tp.Union[str, tp.Tuple[str, float]]] = None,
        mutation: str = "gaussian",
        crossover: bool = False
    ) -> None:
        super().__init__(_OnePlusOne, locals())


OnePlusOne = ParametrizedOnePlusOne().set_name("OnePlusOne", register=True)
NoisyOnePlusOne = ParametrizedOnePlusOne(noise_handling="random").set_name("NoisyOnePlusOne", register=True)
DiscreteOnePlusOne = ParametrizedOnePlusOne(mutation="discrete").set_name("DiscreteOnePlusOne", register=True)
CauchyOnePlusOne = ParametrizedOnePlusOne(mutation="cauchy").set_name("CauchyOnePlusOne", register=True)
OptimisticNoisyOnePlusOne = ParametrizedOnePlusOne(
    noise_handling="optimistic").set_name("OptimisticNoisyOnePlusOne", register=True)
OptimisticDiscreteOnePlusOne = ParametrizedOnePlusOne(noise_handling="optimistic", mutation="discrete").set_name(
    "OptimisticDiscreteOnePlusOne", register=True
)
NoisyDiscreteOnePlusOne = ParametrizedOnePlusOne(noise_handling=("random", 1.0), mutation="discrete").set_name(
    "NoisyDiscreteOnePlusOne", register=True
)
DoubleFastGADiscreteOnePlusOne = ParametrizedOnePlusOne(
    mutation="doublefastga").set_name("DoubleFastGADiscreteOnePlusOne", register=True)
RecombiningPortfolioOptimisticNoisyDiscreteOnePlusOne = ParametrizedOnePlusOne(
    crossover=True, mutation="portfolio", noise_handling="optimistic"
).set_name("RecombiningPortfolioOptimisticNoisyDiscreteOnePlusOne", register=True)


# pylint: too-many-arguments, too-many-instance-attributes
class _CMA(base.Optimizer):

    def __init__(
            self,
            parametrization: IntOrParameter,
            budget: Optional[int] = None,
            num_workers: int = 1,
            scale: float = 1.0,
            popsize: Optional[int] = None,
            diagonal: bool = False,
            fcmaes: bool = False
    ) -> None:
        super().__init__(parametrization, budget=budget, num_workers=num_workers)
        self._scale = scale
        self._popsize = popsize
        self._diagonal = diagonal
        self._fcmaes = fcmaes
        self._es: Optional[cma.CMAEvolutionStrategy] = None
        # delay initialization to ease implementation of variants
        self.listx: tp.List[ArrayLike] = []
        self.listy: tp.List[float] = []
        self.to_be_asked: tp.Deque[np.ndarray] = deque()

    @property
    def es(self) -> tp.Any:  # typing not possible since cmaes not imported :(
        if self._es is None:
            popsize = max(self.num_workers, 4 + int(3 * np.log(self.dimension))) if self._popsize is None else self._popsize
            if self._fcmaes:
                try:
                    from fcmaes import cmaes
                except ImportError as e:
                    raise ImportError("Please install fcmaes (pip install fcmaes) to use FCMA optimizers") from e
                self._es = cmaes.Cmaes(x0=np.zeros(self.dimension, dtype=np.float),
                                       input_sigma=self._scale,
                                       popsize=popsize, randn=self._rng.randn)
            else:
                inopts = {"popsize": popsize, "randn": self._rng.randn, "CMA_diagonal": self._diagonal, "verbose": 0}
                self._es = cma.CMAEvolutionStrategy(x0=np.zeros(self.dimension, dtype=np.float), sigma0=self._scale, inopts=inopts)
        return self._es

    def _internal_ask(self) -> ArrayLike:
        if not self.to_be_asked:
            self.to_be_asked.extend(self.es.ask())
        return self.to_be_asked.popleft()

    def _internal_tell(self, x: ArrayLike, value: float) -> None:
        self.listx += [x]
        self.listy += [value]
        if len(self.listx) >= self.es.popsize:
            try:
                if self._fcmaes:
                    self.es.tell(self.listy, self.listx)
                else:
                    self.es.tell(self.listx, self.listy)
            except RuntimeError:
                pass
            else:
                self.listx = []
                self.listy = []

    def _internal_provide_recommendation(self) -> ArrayLike:
        if self._es is None:
            raise RuntimeError("Either ask or tell method should have been called before")
        cma_best = self.es.best_x if self._fcmaes else self.es.result.xbest
        if cma_best is None:
            return self.current_bests["pessimistic"].x
        return cma_best


class ParametrizedCMA(base.ConfiguredOptimizer):
    """CMA-ES optimizer, wrapping external implementation: https://github.com/CMA-ES/pycma

    Parameters
    ----------
    scale: float
        scale of the search
    popsize: Optional[int] = None
        population size, should be n * self.num_workers for int n >= 1.
        default is max(self.num_workers, 4 + int(3 * np.log(self.dimension)))

    diagonal: bool
        use the diagonal version of CMA (advised in big dimension)
    fcmaes: bool = False
        use fast implementation, doesn't support diagonal=True.
        produces equivalent results, preferable for high dimensions or
        if objective function evaluation is fast.
    """

    # pylint: disable=unused-argument
    def __init__(
        self,
        *,
        scale: float = 1.0,
        popsize: Optional[int] = None,
        diagonal: bool = False,
        fcmaes: bool = False
    ) -> None:
        super().__init__(_CMA, locals())
        if fcmaes:
            if diagonal:
                raise RuntimeError("fcmaes doesn't support diagonal=True, use fcmaes=False")


CMA = ParametrizedCMA().set_name("CMA", register=True)
DiagonalCMA = ParametrizedCMA(diagonal=True).set_name("DiagonalCMA", register=True)
FCMA = ParametrizedCMA(fcmaes=True).set_name("FCMA", register=True)


class _PopulationSizeController:
    """Population control scheme for TBPSA and EDA
    """

    def __init__(self, llambda: int, mu: int, dimension: int, num_workers: int = 1) -> None:
        self.llambda = max(llambda, num_workers)
        self.mu = mu
        self.dimension = dimension
        self.num_workers = num_workers
        self._loss_record: tp.List[float] = []

    def add_value(self, value: float) -> None:
        self._loss_record += [value]
        if len(self._loss_record) >= 5 * self.llambda:
            first_fifth = self._loss_record[: self.llambda]
            last_fifth = self._loss_record[-self.llambda:]
            means = [sum(fitnesses) / float(self.llambda) for fitnesses in [first_fifth, last_fifth]]
            stds = [np.std(fitnesses) / np.sqrt(self.llambda - 1) for fitnesses in [first_fifth, last_fifth]]
            z = (means[0] - means[1]) / (np.sqrt(stds[0] ** 2 + stds[1] ** 2))
            if z < 2.0:
                self.mu *= 2
            else:
                self.mu = int(self.mu * 0.84)
                if self.mu < self.dimension:
                    self.mu = self.dimension
            self.llambda = 4 * self.mu
            if self.num_workers > 1:
                self.llambda = max(self.llambda, self.num_workers)
                self.mu = self.llambda // 4
            self._loss_record = []


# pylint: disable=too-many-instance-attributes
@registry.register
class EDA(base.Optimizer):
    """Test-based population-size adaptation.

    Population-size equal to lambda = 4 x dimension.
    Test by comparing the first fifth and the last fifth of the 5lambda evaluations.
    """

    _POPSIZE_ADAPTATION = False
    _COVARIANCE_MEMORY = False

    def __init__(self, parametrization: IntOrParameter, budget: Optional[int] = None, num_workers: int = 1) -> None:
        super().__init__(parametrization, budget=budget, num_workers=num_workers)
        self.sigma = 1
        self.covariance = np.identity(self.dimension)
        dim = self.dimension
        self.popsize = _PopulationSizeController(llambda=4 * dim, mu=dim, dimension=dim, num_workers=num_workers)
        self.current_center: np.ndarray = np.zeros(self.dimension)
        # Population
        self.children: tp.List[p.Parameter] = []
        self.parents: List[p.Parameter] = [self.parametrization]  # for transfering heritage (checkpoints in PBT)

    def _internal_provide_recommendation(self) -> ArrayLike:  # This is NOT the naive version. We deal with noise.
        return self.current_center

    def _internal_ask_candidate(self) -> p.Parameter:
        mutated_sigma = self.sigma * np.exp(self._rng.normal(0, 1) / np.sqrt(self.dimension))
        assert len(self.current_center) == len(self.covariance), [self.dimension, self.current_center, self.covariance]
        data = mutated_sigma * self._rng.multivariate_normal(self.current_center, self.covariance)
        parent = self.parents[self.num_ask % len(self.parents)]
        candidate = parent.spawn_child().set_standardized_data(data, reference=self.parametrization)
        if parent is self.parametrization:
            candidate.heritage["lineage"] = candidate.uid  # for tracking
        candidate._meta["sigma"] = mutated_sigma
        return candidate

    def _internal_tell_candidate(self, candidate: p.Parameter, value: float) -> None:
        candidate._meta["loss"] = value
        self.children.append(candidate)
        if self._POPSIZE_ADAPTATION:
            self.popsize.add_value(value)
        if len(self.children) >= self.popsize.llambda:
            self.children = sorted(self.children, key=lambda c: c._meta["loss"])
            population_data = [c.get_standardized_data(reference=self.parametrization) for c in self.children]
            self.covariance *= 0.9 if self._COVARIANCE_MEMORY else 0
            self.covariance += 0.1 * np.cov(np.array(population_data).T)
            # Computing the new parent
            mu = self.popsize.mu
            arrays = [d for d in population_data[:mu]]
            self.current_center = sum(arrays) / mu  # type: ignore
            self.sigma = np.exp(sum([np.log(c._meta["sigma"]) for c in self.children[:mu]]) / mu)
            self.parents = self.children[:mu]
            self.children = []

    def _internal_tell_not_asked(self, candidate: p.Parameter, value: float) -> None:
        raise base.TellNotAskedNotSupportedError


@registry.register
class PCEDA(EDA):
    _POPSIZE_ADAPTATION = True
    _COVARIANCE_MEMORY = False


@registry.register
class MPCEDA(EDA):
    _POPSIZE_ADAPTATION = True
    _COVARIANCE_MEMORY = True


@registry.register
class MEDA(EDA):
    _POPSIZE_ADAPTATION = False
    _COVARIANCE_MEMORY = True


class _TBPSA(base.Optimizer):
    """Test-based population-size adaptation.

    Population-size equal to lambda = 4 x dimension.
    Test by comparing the first fifth and the last fifth of the 5lambda evaluations.
    """

    # pylint: disable=too-many-instance-attributes

    def __init__(self,
<<<<<<< HEAD
            parametrization: IntOrParameter,
            budget: Optional[int] = None,
            num_workers: int = 1,
            naive: bool = True
            ) -> None:
=======
                 parametrization: IntOrParameter,
                 budget: Optional[int] = None,
                 num_workers: int = 1,
                 naive: bool = True
                 ) -> None:
>>>>>>> e2b01f9b
        super().__init__(parametrization, budget=budget, num_workers=num_workers)
        self.sigma = 1
        self.naive = naive
        dim = self.dimension
        self.popsize = _PopulationSizeController(llambda=4 * dim, mu=dim, dimension=dim, num_workers=num_workers)
        self.current_center: np.ndarray = np.zeros(self.dimension)
        # population
        self.parents: List[p.Parameter] = [self.parametrization]  # for transfering heritage (checkpoints in PBT)
        self.children: List[p.Parameter] = []

    def _internal_provide_recommendation(self) -> ArrayLike:  # This is NOT the naive version. We deal with noise.
        if self.naive:
            return self.current_bests["optimistic"].x
        else:
            return self.current_center

    def _internal_ask_candidate(self) -> p.Parameter:
        mutated_sigma = self.sigma * np.exp(self._rng.normal(0, 1) / np.sqrt(self.dimension))
        individual = self.current_center + mutated_sigma * self._rng.normal(0, 1, self.dimension)
        parent = self.parents[self.num_ask % len(self.parents)]
        candidate = parent.spawn_child().set_standardized_data(individual, reference=self.parametrization)
        if parent is self.parametrization:
            candidate.heritage["lineage"] = candidate.uid  # for tracking
        candidate._meta["sigma"] = mutated_sigma
        return candidate

    def _internal_tell_candidate(self, candidate: p.Parameter, value: float) -> None:
        candidate._meta["loss"] = value
        self.popsize.add_value(value)
        self.children.append(candidate)
        if len(self.children) >= self.popsize.llambda:
            # Sorting the population.
            self.children.sort(key=lambda c: c._meta["loss"])
            # Computing the new parent.
            self.parents = self.children[: self.popsize.mu]
            self.children = []
            self.current_center = sum(c.get_standardized_data(reference=self.parametrization)  # type: ignore
                                      for c in self.parents) / self.popsize.mu
            self.sigma = np.exp(np.sum(np.log([c._meta["sigma"] for c in self.parents])) / self.popsize.mu)

    def _internal_tell_not_asked(self, candidate: p.Parameter, value: float) -> None:
        data = candidate.get_standardized_data(reference=self.parametrization)
        sigma = np.linalg.norm(data - self.current_center) / np.sqrt(self.dimension)  # educated guess
        candidate._meta["sigma"] = sigma
        self._internal_tell_candidate(candidate, value)  # go through standard pipeline


class ParametrizedTBPSA(base.ConfiguredOptimizer):
    """Test-based population-size adaptation.
    This algorithm is robust, and perfoms well for noisy problems and in large dimension

    Parameters
    ----------
    naive: bool
<<<<<<< HEAD
        set to False for noisy problem, so that the best points will be an 
=======
        set to False for noisy problem, so that the best points will be an
>>>>>>> e2b01f9b
        average of the final population.
    """

    # pylint: disable=unused-argument
    def __init__(
        self,
        *,
        naive: bool = True
    ) -> None:
        super().__init__(_TBPSA, locals())
<<<<<<< HEAD
=======


TBPSA = ParametrizedTBPSA(naive=False).set_name("TBPSA", register=True)
NaiveTBPSA = ParametrizedTBPSA().set_name("NaiveTBPSA", register=True)
>>>>>>> e2b01f9b

TBPSA = ParametrizedTBPSA(naive=False).set_name("TBPSA", register=True)
NaiveTBPSA = ParametrizedTBPSA().set_name("NaiveTBPSA", register=True)

@registry.register
class NoisyBandit(base.Optimizer):
    """UCB.
    This is upper confidence bound (adapted to minimization),
    with very poor parametrization; in particular, the logarithmic term is set to zero.
    Infinite arms: we add one arm when `20 * #ask >= #arms ** 3`.
    """

    def _internal_ask(self) -> ArrayLike:
        if 20 * self._num_ask >= len(self.archive) ** 3:
            return self._rng.normal(0, 1, self.dimension)  # type: ignore
        if self._rng.choice([True, False]):
            # numpy does not accept choice on list of tuples, must choose index instead
            idx = self._rng.choice(len(self.archive))
            return np.frombuffer(list(self.archive.bytesdict.keys())[idx])  # type: ignore
        return self.current_bests["optimistic"].x


@registry.register
class PSO(base.Optimizer):
    """Partially following SPSO2011. However, no randomization of the population order.

    Note
    ----
    M. Zambrano-Bigiarini, M. Clerc and R. Rojas,
    Standard Particle Swarm Optimisation 2011 at CEC-2013: A baseline for future PSO improvements,
    2013 IEEE Congress on Evolutionary Computation, Cancun, 2013, pp. 2337-2344.
    https://ieeexplore.ieee.org/document/6557848
    """
    # TODO: the initial speed is probably way too big
    # the recommendation test requires 200 iterations for the mutation to actually be useful

    # pylint: disable=too-many-instance-attributes

    def __init__(
        self,
        parametrization: IntOrParameter,
        budget: Optional[int] = None,
        num_workers: int = 1,
        transform: str = "arctan",
        wide: bool = False,  # legacy, to be removed if not needed anymore
    ) -> None:
        super().__init__(parametrization, budget=budget, num_workers=num_workers)
        if budget is not None and budget < 60:
            warnings.warn("PSO is inefficient with budget < 60", base.InefficientSettingsWarning)
        cases: tp.Dict[str, tp.Tuple[tp.Optional[float], transforms.Transform]] = dict(
            arctan=(0, transforms.ArctanBound(0, 1)),
            identity=(None, transforms.Affine(1, 0)),
            gaussian=(1e-10, transforms.CumulativeDensity()),
        )
        # eps is used for clipping to make sure it is admissible
        self._eps, self._transform = cases[transform]
        self._wide = wide
        self.llambda = max(40, num_workers)
        self._uid_queue = base.utils.UidQueue()
        self.population: tp.Dict[str, p.Parameter] = {}
        self._best = self.parametrization.spawn_child()
        self._omega = 0.5 / np.log(2.0)
        self._phip = 0.5 + np.log(2.0)
        self._phig = 0.5 + np.log(2.0)

    def _internal_ask_candidate(self) -> p.Parameter:
        # population is increased only if queue is empty (otherwise tell_not_asked does not work well at the beginning)
        if len(self.population) < self.llambda:
            param = self.parametrization
            if self._wide:
                # old initialization below seeds in the while R space, while other algorithms use normal distrib
                data = self._transform.backward(self._rng.uniform(0, 1, self.dimension))
                candidate = param.spawn_child().set_standardized_data(data, reference=param)
                candidate.heritage["lineage"] = candidate.uid
            else:
                candidate = param.sample()
            self.population[candidate.uid] = candidate
            dim = self.parametrization.dimension
            candidate.heritage["speed"] = self._rng.normal(size=dim) if self._eps is None else self._rng.uniform(-1, 1, dim)
            self._uid_queue.asked.add(candidate.uid)
            return candidate
        uid = self._uid_queue.ask()
        candidate = self._spawn_mutated_particle(self.population[uid])
        return candidate

    def _get_boxed_data(self, particle: p.Parameter) -> np.ndarray:
        if particle._frozen and "boxed_data" in particle._meta:
            return particle._meta["boxed_data"]  # type: ignore
        boxed_data = self._transform.forward(particle.get_standardized_data(reference=self.parametrization))
        if particle._frozen:  # only save is frozen
            particle._meta["boxed_data"] = boxed_data
        return boxed_data

    def _spawn_mutated_particle(self, particle: p.Parameter) -> p.Parameter:
        x = self._get_boxed_data(particle)
        speed: np.ndarray = particle.heritage["speed"]
        global_best_x = self._get_boxed_data(self._best)
        parent_best_x = self._get_boxed_data(particle.heritage.get("best_parent", particle))
        rp = self._rng.uniform(0.0, 1.0, size=self.dimension)
        rg = self._rng.uniform(0.0, 1.0, size=self.dimension)
        speed = self._omega * speed + self._phip * rp * (parent_best_x - x) + self._phig * rg * (global_best_x - x)
        data = speed + x
        if self._eps is not None:
            data = np.clip(data, self._eps, 1 - self._eps)
        data = self._transform.backward(data)
        new_part = particle.spawn_child().set_standardized_data(data, reference=self.parametrization)
        new_part.heritage["speed"] = speed
        return new_part

    def _internal_provide_recommendation(self) -> ArrayLike:
        return self._best.get_standardized_data(reference=self.parametrization)

    def _internal_tell_candidate(self, candidate: p.Parameter, value: float) -> None:
        uid = candidate.heritage["lineage"]
        if uid not in self.population:
            self._internal_tell_not_asked(candidate, value)
            return
        candidate._meta["loss"] = value
        self._uid_queue.tell(uid)
        self.population[uid] = candidate
        if value < self._best._meta.get("loss", float("inf")):
            self._best = candidate
        if value <= candidate.heritage.get("best_parent", candidate)._meta["loss"]:
            candidate.heritage["best_parent"] = candidate

    def _internal_tell_not_asked(self, candidate: p.Parameter, value: float) -> None:
        # nearly same as DE
        candidate._meta["loss"] = value
        worst: tp.Optional[p.Parameter] = None
        if not len(self.population) < self.llambda:
            worst = max(self.population.values(), key=lambda p: p._meta.get("value", float("inf")))
            if worst._meta.get("value", float("inf")) < value:
                return  # no need to update
            else:
                uid = worst.heritage["lineage"]
                del self.population[uid]
                self._uid_queue.discard(uid)
        candidate.heritage["lineage"] = candidate.uid  # new lineage
        if "speed" not in candidate.heritage:
            candidate.heritage["speed"] = self._rng.uniform(-1.0, 1.0, self.parametrization.dimension)
        self.population[candidate.uid] = candidate
        self._uid_queue.tell(candidate.uid)
        if value < self._best._meta.get("loss", float("inf")):
            self._best = candidate


class ConfiguredPSO(base.ConfiguredOptimizer):

    # pylint: disable=unused-argument
    def __init__(self, transform: str = "identity", wide: bool = False) -> None:
        super().__init__(PSO, locals())


RealSpacePSO = ConfiguredPSO().set_name("RealSpacePSO", register=True)


@registry.register
class SPSA(base.Optimizer):
    # pylint: disable=too-many-instance-attributes
    """ The First order SPSA algorithm as shown in [1,2,3], with implementation details
    from [4,5].

    1) https://en.wikipedia.org/wiki/Simultaneous_perturbation_stochastic_approximation
    2) https://www.chessprogramming.org/SPSA
    3) Spall, James C. "Multivariate stochastic approximation using a simultaneous perturbation gradient approximation."
       IEEE transactions on automatic control 37.3 (1992): 332-341.
    4) Section 7.5.2 in "Introduction to Stochastic Search and Optimization: Estimation, Simulation and Control" by James C. Spall.
    5) Pushpendre Rastogi, Jingyi Zhu, James C. Spall CISS (2016).
       Efficient implementation of Enhanced Adaptive Simultaneous Perturbation Algorithms.
    """
    no_parallelization = True

    def __init__(self, parametrization: IntOrParameter, budget: Optional[int] = None, num_workers: int = 1) -> None:
        super().__init__(parametrization, budget=budget, num_workers=num_workers)
        self.init = True
        self.idx = 0
        self.delta = float("nan")
        self.ym: Optional[np.ndarray] = None
        self.yp: Optional[np.ndarray] = None
        self.t: np.ndarray = np.zeros(self.dimension)
        self.avg: np.ndarray = np.zeros(self.dimension)
        # Set A, a, c according to the practical implementation
        # guidelines in the ISSO book.
        self.A = 10 if budget is None else max(10, budget // 20)
        # TODO: We should spend first 10-20 iterations
        # to estimate the noise standard deviation and
        # then set c = standard deviation. 1e-1 is arbitrary.
        self.c = 1e-1
        # TODO: We should chose a to be inversely proportional to
        # the magnitude of gradient and propotional to (1+A)^0.602
        # we should spend some burn-in iterations to estimate the
        # magnitude of the gradient. 1e-5 is arbitrary.
        self.a = 1e-5

    def _ck(self, k: int) -> float:
        "c_k determines the pertubation."
        return self.c / (k // 2 + 1) ** 0.101

    def _ak(self, k: int) -> float:
        "a_k is the learning rate."
        return self.a / (k // 2 + 1 + self.A) ** 0.602

    def _internal_ask(self) -> ArrayLike:
        k = self.idx
        if k % 2 == 0:
            if not self.init:
                assert self.yp is not None and self.ym is not None
                self.t -= (self._ak(k) * (self.yp - self.ym) / 2 / self._ck(k)) * self.delta
                self.avg += (self.t - self.avg) / (k // 2 + 1)
            self.delta = 2 * self._rng.randint(2, size=self.dimension) - 1
            return self.t - self._ck(k) * self.delta  # type:ignore
        return self.t + self._ck(k) * self.delta  # type: ignore

    def _internal_tell(self, x: ArrayLike, value: float) -> None:
        setattr(self, ("ym" if self.idx % 2 == 0 else "yp"), np.array(value, copy=True))
        self.idx += 1
        if self.init and self.yp is not None and self.ym is not None:
            self.init = False

    def _internal_provide_recommendation(self) -> ArrayLike:
        return self.avg


@registry.register
class SplitOptimizer(base.Optimizer):
    """Combines optimizers, each of them working on their own variables.

    num_optims: number of optimizers
    num_vars: number of variable per optimizer.
    progressive: True if we want to progressively add optimizers during the optimization run.
    
    If progressive = True, the optimizer is forced at OptimisticNoisyOnePlusOne.

    E.g. for 5 optimizers, each of them working on 2 variables, we can use:
    opt = SplitOptimizer(parametrization=10, num_workers=3, num_optims=5, num_vars=[2, 2, 2, 2, 2])
    or equivalently:
    opt = SplitOptimizer(parametrization=10, num_workers=3, num_vars=[2, 2, 2, 2, 2])
    Given that all optimizers have the same number of variables, we can also do:
    opt = SplitOptimizer(parametrization=10, num_workers=3, num_optims=5)

    This is 5 parallel (by num_workers = 5).

    Be careful! The variables refer to the deep representation used by optimizers.
    For example, a categorical variable with 5 possible values becomes 5 continuous variables.
    """

    def __init__(
            self,
            parametrization: IntOrParameter,
            budget: Optional[int] = None,
            num_workers: int = 1,
            num_optims: tp.Optional[int] = None,
            num_vars: Optional[List[int]] = None,
            multivariate_optimizer: base.ConfiguredOptimizer = CMA,
            monovariate_optimizer: base.ConfiguredOptimizer = RandomSearch,
            progressive: bool = False,
    ) -> None:
        super().__init__(parametrization, budget=budget, num_workers=num_workers)
        if num_vars is not None:
            if num_optims is not None:
                assert num_optims == len(num_vars), f"The number {num_optims} of optimizers should match len(num_vars)={len(num_vars)}."
            else:
                num_optims = len(num_vars)
            assert sum(num_vars) == self.dimension, f"sum(num_vars)={sum(num_vars)} should be equal to the dimension {self.dimension}."
        else:
            if num_optims is None:  # if no num_vars and no num_optims, just assume 2.
                num_optims = 2
            # if num_vars not given: we will distribute variables equally.
        if num_optims > self.dimension:
            num_optims = self.dimension
        self.num_optims = num_optims
        self.progressive = progressive
        self.optims: List[Any] = []
        self.num_vars: List[Any] = num_vars if num_vars else []
        self.parametrizations: List[Any] = []
        for i in range(self.num_optims):
            if not self.num_vars or len(self.num_vars) < i + 1:
                self.num_vars += [(self.dimension // self.num_optims) + (self.dimension % self.num_optims > i)]

            assert self.num_vars[i] >= 1, "At least one variable per optimizer."
            self.parametrizations += [p.Array(shape=(self.num_vars[i],))]
            for param in self.parametrizations:
                param.random_state = self.parametrization.random_state
            assert len(self.optims) == i
            if self.num_vars[i] > 1:
                self.optims += [multivariate_optimizer(self.parametrizations[i], budget, num_workers)]  # noqa: F405
            else:
                self.optims += [monovariate_optimizer(self.parametrizations[i], budget, num_workers)]  # noqa: F405

        assert sum(
            self.num_vars) == self.dimension, f"sum(num_vars)={sum(self.num_vars)} should be equal to the dimension {self.dimension}."

    def _internal_ask_candidate(self) -> p.Parameter:
        data: List[Any] = []
        for i in range(self.num_optims):
            if self.progressive:
                assert self.budget is not None
                if i > 0 and i / self.num_optims > np.sqrt(2.0 * self._num_ask / self.budget):
                    data += [0.] * self.num_vars[i]
                    continue
            opt = self.optims[i]
            data += list(opt.ask().get_standardized_data(reference=opt.parametrization))
        assert len(data) == self.dimension
        return self.parametrization.spawn_child().set_standardized_data(data)

    def _internal_tell_candidate(self, candidate: p.Parameter, value: float) -> None:
        data = candidate.get_standardized_data(reference=self.parametrization)
        n = 0
        for i in range(self.num_optims):
            opt = self.optims[i]
            local_data = list(data)[n:n + self.num_vars[i]]
            n += self.num_vars[i]
            assert len(local_data) == self.num_vars[i]
            local_candidate = opt.parametrization.spawn_child().set_standardized_data(local_data)
            opt.tell(local_candidate, value)

    def _internal_provide_recommendation(self) -> ArrayLike:
        return self.current_bests["pessimistic"].x

    def _internal_tell_not_asked(self, candidate: p.Parameter, value: float) -> None:
        raise base.TellNotAskedNotSupportedError


class ConfSplitOptimizer(base.ConfiguredOptimizer):
    """Configurable split optimizer

    Parameters
    ----------
    num_optims: int
        number of optimizers
    num_vars: optional list of int
        number of variable per optimizer.
    progressive: optional bool
        whether we progressively add optimizers.
    """

    # pylint: disable=unused-argument
    def __init__(
        self,
        *,
        num_optims: int = 2,
        num_vars: tp.Optional[tp.List[int]] = None,
        multivariate_optimizer: base.ConfiguredOptimizer = CMA,
        monovariate_optimizer: base.ConfiguredOptimizer = RandomSearch,
        progressive: bool = False
    ) -> None:
        if progressive:  # The progressive setting is typically for noisy optimization, hence we switch to a noisy optimizer.
            multivariate_optimizer = OptimisticNoisyOnePlusOne
        super().__init__(SplitOptimizer, locals())


@registry.register
class Portfolio(base.Optimizer):
    """Passive portfolio of CMA, 2-pt DE and Scr-Hammersley."""

    def __init__(self, parametrization: IntOrParameter, budget: Optional[int] = None, num_workers: int = 1) -> None:
        super().__init__(parametrization, budget=budget, num_workers=num_workers)
        assert budget is not None
        self.optims = [
            CMA(self.parametrization, budget // 3 + (budget % 3 > 0), num_workers),  # share parametrization and its rng
            TwoPointsDE(self.parametrization, budget // 3 + (budget % 3 > 1), num_workers),  # noqa: F405
            ScrHammersleySearch(self.parametrization, budget // 3, num_workers),
        ]  # noqa: F405
        if budget < 12 * num_workers:
            self.optims = [ScrHammersleySearch(self.parametrization, budget, num_workers)]  # noqa: F405

    def _internal_ask_candidate(self) -> p.Parameter:
        optim_index = self._num_ask % len(self.optims)
        candidate = self.optims[optim_index].ask()
        candidate._meta["optim_index"] = optim_index
        return candidate

    def _internal_tell_candidate(self, candidate: p.Parameter, value: float) -> None:
        optim_index: int = candidate._meta["optim_index"]
        self.optims[optim_index].tell(candidate, value)

    def _internal_provide_recommendation(self) -> ArrayLike:
        return self.current_bests["pessimistic"].x

    def _internal_tell_not_asked(self, candidate: p.Parameter, value: float) -> None:
        raise base.TellNotAskedNotSupportedError


@registry.register
class ParaPortfolio(Portfolio):
    """Passive portfolio of CMA, 2-pt DE, PSO, SQP and Scr-Hammersley."""

    def __init__(self, parametrization: IntOrParameter, budget: Optional[int] = None, num_workers: int = 1) -> None:
        super().__init__(parametrization, budget=budget, num_workers=num_workers)
        assert budget is not None

        def intshare(n: int, m: int) -> Tuple[int, ...]:
            x = [n // m] * m
            i = 0
            while sum(x) < n:
                x[i] += 1
                i += 1
            return tuple(x)

        nw1, nw2, nw3, nw4 = intshare(num_workers - 1, 4)
        self.which_optim = [0] * nw1 + [1] * nw2 + [2] * nw3 + [3] + [4] * nw4
        assert len(self.which_optim) == num_workers
        # b1, b2, b3, b4, b5 = intshare(budget, 5)
        self.optims: List[base.Optimizer] = [
            CMA(self.parametrization, num_workers=nw1),  # share parametrization and its rng
            TwoPointsDE(self.parametrization, num_workers=nw2),  # noqa: F405
            PSO(self.parametrization, num_workers=nw3),
            SQP(self.parametrization, 1),  # noqa: F405
            ScrHammersleySearch(self.parametrization, budget=(budget // len(self.which_optim)) * nw4),  # noqa: F405
        ]

    def _internal_ask_candidate(self) -> p.Parameter:
        optim_index = self.which_optim[self._num_ask % len(self.which_optim)]
        candidate = self.optims[optim_index].ask()
        candidate._meta["optim_index"] = optim_index
        return candidate


@registry.register
class SQPCMA(ParaPortfolio):
    """Passive portfolio of CMA and many SQP."""

    def __init__(self, parametrization: IntOrParameter, budget: Optional[int] = None, num_workers: int = 1) -> None:
        super().__init__(parametrization, budget=budget, num_workers=num_workers)
        assert budget is not None
        nw = num_workers // 2
        self.which_optim = [0] * nw
        for i in range(num_workers - nw):
            self.which_optim += [i + 1]
        assert len(self.which_optim) == num_workers
        # b1, b2, b3, b4, b5 = intshare(budget, 5)
        self.optims = [CMA(self.parametrization, num_workers=nw)]  # share parametrization and its rng
        for i in range(num_workers - nw):
            self.optims += [SQP(self.parametrization, 1)]  # noqa: F405
            if i > 0:
                self.optims[-1].initial_guess = self._rng.normal(0, 1, self.dimension)  # type: ignore


@registry.register
class ASCMADEthird(Portfolio):
    """Algorithm selection, with CMA and Lhs-DE. Active selection at 1/3."""

    def __init__(self, parametrization: IntOrParameter, budget: Optional[int] = None, num_workers: int = 1) -> None:
        super().__init__(parametrization, budget=budget, num_workers=num_workers)
        assert budget is not None
        self.optims = [
            CMA(self.parametrization, budget=None, num_workers=num_workers),  # share parametrization and its rng
            LhsDE(self.parametrization, budget=None, num_workers=num_workers),
        ]  # noqa: F405
        self.budget_before_choosing = budget // 3
        self.best_optim = -1

    def _internal_ask_candidate(self) -> p.Parameter:
        if self.budget_before_choosing > 0:
            self.budget_before_choosing -= 1
            optim_index = self._num_ask % len(self.optims)
        else:
            if self.best_optim is None:
                best_value = float("inf")
                optim_index = -1
                for i, optim in enumerate(self.optims):
                    val = optim.current_bests["pessimistic"].get_estimation("pessimistic")
                    if not val > best_value:
                        optim_index = i
                        best_value = val
                self.best_optim = optim_index
            optim_index = self.best_optim
        candidate = self.optims[optim_index].ask()
        candidate._meta["optim_index"] = optim_index
        return candidate


@registry.register
class ASCMADEQRthird(ASCMADEthird):
    """Algorithm selection, with CMA, ScrHalton and Lhs-DE. Active selection at 1/3."""

    def __init__(self, parametrization: IntOrParameter, budget: Optional[int] = None, num_workers: int = 1) -> None:
        super().__init__(parametrization, budget=budget, num_workers=num_workers)
        self.optims = [
            CMA(self.parametrization, budget=None, num_workers=num_workers),
            LhsDE(self.parametrization, budget=None, num_workers=num_workers),  # noqa: F405
            ScrHaltonSearch(self.parametrization, budget=None, num_workers=num_workers),
        ]  # noqa: F405


@registry.register
class ASCMA2PDEthird(ASCMADEQRthird):
    """Algorithm selection, with CMA and 2pt-DE. Active selection at 1/3."""

    def __init__(self, parametrization: IntOrParameter, budget: Optional[int] = None, num_workers: int = 1) -> None:
        super().__init__(parametrization, budget=budget, num_workers=num_workers)
        self.optims = [
            CMA(self.parametrization, budget=None, num_workers=num_workers),
            TwoPointsDE(self.parametrization, budget=None, num_workers=num_workers),
        ]  # noqa: F405


@registry.register
class CMandAS2(ASCMADEthird):
    """Competence map, with algorithm selection in one of the cases (3 CMAs)."""

    def __init__(self, parametrization: IntOrParameter, budget: Optional[int] = None, num_workers: int = 1) -> None:
        super().__init__(parametrization, budget=budget, num_workers=num_workers)
        self.optims = [TwoPointsDE(self.parametrization, budget=None, num_workers=num_workers)]  # noqa: F405
        assert budget is not None
        self.budget_before_choosing = 2 * budget
        if budget < 201:
            self.optims = [OnePlusOne(self.parametrization, budget=None, num_workers=num_workers)]
        if budget > 50 * self.dimension or num_workers < 30:
            self.optims = [
                CMA(self.parametrization, budget=None, num_workers=num_workers),  # share parametrization and its rng
                CMA(self.parametrization, budget=None, num_workers=num_workers),
                CMA(self.parametrization, budget=None, num_workers=num_workers),
            ]
            self.budget_before_choosing = budget // 10


@registry.register
class CMandAS3(ASCMADEthird):
    """Competence map, with algorithm selection in one of the cases (3 CMAs)."""

    def __init__(self, parametrization: IntOrParameter, budget: Optional[int] = None, num_workers: int = 1) -> None:
        super().__init__(parametrization, budget=budget, num_workers=num_workers)
        self.optims = [TwoPointsDE(self.parametrization, budget=None, num_workers=num_workers)]  # noqa: F405
        assert budget is not None
        self.budget_before_choosing = 2 * budget
        if budget < 201:
            self.optims = [OnePlusOne(self.parametrization, budget=None, num_workers=num_workers)]
        if budget > 50 * self.dimension or num_workers < 30:
            if num_workers == 1:
                self.optims = [
                    chainCMAPowell(self.parametrization, budget=None, num_workers=num_workers),  # share parametrization and its rng
                    chainCMAPowell(self.parametrization, budget=None, num_workers=num_workers),
                    chainCMAPowell(self.parametrization, budget=None, num_workers=num_workers),
                ]
            else:
                self.optims = [
                    CMA(self.parametrization, budget=None, num_workers=num_workers),  # share parametrization and its rng
                    CMA(self.parametrization, budget=None, num_workers=num_workers),
                    CMA(self.parametrization, budget=None, num_workers=num_workers),
                ]
            self.budget_before_choosing = budget // 10


@registry.register
class CMandAS(CMandAS2):
    """Competence map, with algorithm selection in one of the cases (2 CMAs)."""

    def __init__(self, parametrization: IntOrParameter, budget: Optional[int] = None, num_workers: int = 1) -> None:
        super().__init__(parametrization, budget=budget, num_workers=num_workers)
        self.optims = [TwoPointsDE(self.parametrization, budget=None, num_workers=num_workers)]  # noqa: F405
        assert budget is not None
        self.budget_before_choosing = 2 * budget
        if budget < 201:
            # share parametrization and its rng
            self.optims = [OnePlusOne(self.parametrization, budget=None, num_workers=num_workers)]
            self.budget_before_choosing = 2 * budget
        if budget > 50 * self.dimension or num_workers < 30:
            self.optims = [
                CMA(self.parametrization, budget=None, num_workers=num_workers),
                CMA(self.parametrization, budget=None, num_workers=num_workers),
            ]
            self.budget_before_choosing = budget // 3


@registry.register
class CM(CMandAS2):
    """Competence map, simplest."""

    def __init__(self, parametrization: IntOrParameter, budget: Optional[int] = None, num_workers: int = 1) -> None:
        super().__init__(parametrization, budget=budget, num_workers=num_workers)
        assert budget is not None
        # share parametrization and its random number generator between all underlying optimizers
        self.optims = [TwoPointsDE(self.parametrization, budget=None, num_workers=num_workers)]  # noqa: F405
        self.budget_before_choosing = 2 * budget
        if budget < 201:
            self.optims = [OnePlusOne(self.parametrization, budget=None, num_workers=num_workers)]
        if budget > 50 * self.dimension:
            self.optims = [CMA(self.parametrization, budget=None, num_workers=num_workers)]


@registry.register
class MultiCMA(CM):
    """Combining 3 CMAs. Exactly identical. Active selection at 1/10 of the budget."""

    def __init__(self, parametrization: IntOrParameter, budget: Optional[int] = None, num_workers: int = 1) -> None:
        super().__init__(parametrization, budget=budget, num_workers=num_workers)
        assert budget is not None
        self.optims = [
            CMA(self.parametrization, budget=None, num_workers=num_workers),  # share parametrization and its rng
            CMA(self.parametrization, budget=None, num_workers=num_workers),
            CMA(self.parametrization, budget=None, num_workers=num_workers),
        ]
        self.budget_before_choosing = budget // 10


@registry.register
class TripleCMA(CM):
    """Combining 3 CMAs. Exactly identical. Active selection at 1/3 of the budget."""

    def __init__(self, parametrization: IntOrParameter, budget: Optional[int] = None, num_workers: int = 1) -> None:
        super().__init__(parametrization, budget=budget, num_workers=num_workers)
        assert budget is not None
        self.optims = [
            CMA(self.parametrization, budget=None, num_workers=num_workers),  # share parametrization and its rng
            CMA(self.parametrization, budget=None, num_workers=num_workers),
            CMA(self.parametrization, budget=None, num_workers=num_workers),
        ]
        self.budget_before_choosing = budget // 3


@registry.register
class MultiScaleCMA(CM):
    """Combining 3 CMAs with different init scale. Active selection at 1/3 of the budget."""

    def __init__(self, parametrization: IntOrParameter, budget: Optional[int] = None, num_workers: int = 1) -> None:
        super().__init__(parametrization, budget=budget, num_workers=num_workers)
        self.optims = [
            CMA(self.parametrization, budget=None, num_workers=num_workers),  # share parametrization and its rng
            ParametrizedCMA(scale=1e-3)(self.parametrization, budget=None, num_workers=num_workers),
            ParametrizedCMA(scale=1e-6)(self.parametrization, budget=None, num_workers=num_workers),
        ]
        assert budget is not None
        self.budget_before_choosing = budget // 3


class _FakeFunction:
    """Simple function that returns the value which was registerd just before.
    This is a hack for BO.
    """

    def __init__(self) -> None:
        self._registered: List[Tuple[np.ndarray, float]] = []

    def register(self, x: np.ndarray, value: float) -> None:
        if self._registered:
            raise RuntimeError("Only one call can be registered at a time")
        self._registered.append((x, value))

    def __call__(self, **kwargs: float) -> float:
        if not self._registered:
            raise RuntimeError("Call must be registered first")
        x = [kwargs[f"x{i}"] for i in range(len(kwargs))]
        xr, value = self._registered[0]
        if not np.array_equal(x, xr):
            raise ValueError("Call does not match registered")
        self._registered.clear()
        return value


class _BO(base.Optimizer):

    def __init__(
        self,
        parametrization: IntOrParameter,
        budget: Optional[int] = None,
        num_workers: int = 1,
        *,
        initialization: Optional[str] = None,
        init_budget: Optional[int] = None,
        middle_point: bool = False,
        utility_kind: str = "ucb",  # bayes_opt default
        utility_kappa: float = 2.576,
        utility_xi: float = 0.0,
        gp_parameters: Optional[Dict[str, Any]] = None,
    ) -> None:
        super().__init__(parametrization, budget=budget, num_workers=num_workers)
        self._transform = transforms.ArctanBound(0, 1)
        self._bo: Optional[BayesianOptimization] = None
        self._fake_function = _FakeFunction()
        # configuration
        assert initialization is None or initialization in ["random", "Hammersley", "LHS"], f"Unknown init {initialization}"
        self.initialization = initialization
        self.init_budget = init_budget
        self.middle_point = middle_point
        self.utility_kind = utility_kind
        self.utility_kappa = utility_kappa
        self.utility_xi = utility_xi
        self.gp_parameters = {} if gp_parameters is None else gp_parameters
        if isinstance(parametrization, p.Parameter) and self.gp_parameters.get("alpha", 0) == 0:
            noisy = not parametrization.descriptors.deterministic
            cont = parametrization.descriptors.continuous
            if noisy or not cont:
                warnings.warn(
                    "Dis-continuous and noisy parametrization require gp_parameters['alpha'] > 0 "
                    "(for your parametrization, continuity={cont} and noisy={noisy}).\n"
                    "Find more information on BayesianOptimization's github.\n"
                    "You should then create a new instance of optimizerlib.ParametrizedBO with appropriate parametrization.",
                    InefficientSettingsWarning,
                )

    @property
    def bo(self) -> BayesianOptimization:
        if self._bo is None:
            bounds = {f"x{i}": (0.0, 1.0) for i in range(self.dimension)}
            self._bo = BayesianOptimization(self._fake_function, bounds, random_state=self._rng)
            if self.gp_parameters is not None:
                self._bo.set_gp_params(**self.gp_parameters)
            # init
            init = self.initialization
            if self.middle_point:
                self._bo.probe([0.5] * self.dimension, lazy=True)
            elif init is None:
                self._bo._queue.add(self._bo._space.random_sample())
            if init is not None:
                init_budget = int(np.sqrt(self.budget) if self.init_budget is None else self.init_budget)
                init_budget -= self.middle_point
                if init_budget > 0:
                    sampler = {"Hammersley": sequences.HammersleySampler, "LHS": sequences.LHSSampler, "random": sequences.RandomSampler}[
                        init
                    ](self.dimension, budget=init_budget, scrambling=(init == "Hammersley"), random_state=self._rng)
                    for point in sampler:
                        self._bo.probe(point, lazy=True)
        return self._bo

    def _internal_ask_candidate(self) -> p.Parameter:
        util = UtilityFunction(kind=self.utility_kind, kappa=self.utility_kappa, xi=self.utility_xi)
        try:
            x_probe = next(self.bo._queue)
        except StopIteration:
            x_probe = self.bo.suggest(util)  # this is time consuming
            x_probe = [x_probe[f"x{i}"] for i in range(len(x_probe))]
        data = self._transform.backward(np.array(x_probe, copy=False))
        candidate = self.parametrization.spawn_child().set_standardized_data(data)
        candidate._meta["x_probe"] = x_probe
        return candidate

    def _internal_tell_candidate(self, candidate: p.Parameter, value: float) -> None:
        if "x_probe" in candidate._meta:
            y = candidate._meta["x_probe"]
        else:
            data = candidate.get_standardized_data(reference=self.parametrization)
            y = self._transform.forward(data)  # tell not asked
        self._fake_function.register(y, -value)  # minimizing
        self.bo.probe(y, lazy=False)
        # for some unknown reasons, BO wants to evaluate twice the same point,
        # but since it keeps a cache of the values, the registered value is not used
        # so we should clean the "fake" function
        self._fake_function._registered.clear()

    def _internal_provide_recommendation(self) -> ArrayLike:
        return self._transform.backward(np.array([self.bo.max["params"][f"x{i}"] for i in range(self.dimension)]))


class ParametrizedBO(base.ConfiguredOptimizer):
    """Bayesian optimization

    Parameters
    ----------
    initialization: str
        Initialization algorithms (None, "Hammersley", "random" or "LHS")
    init_budget: int or None
        Number of initialization algorithm steps
    middle_point: bool
        whether to sample the 0 point first
    utility_kind: str
        Type of utility function to use among "ucb", "ei" and "poi"
    utility_kappa: float
        Kappa parameter for the utility function
    utility_xi: float
        Xi parameter for the utility function
    gp_parameters: dict
        dictionnary of parameters for the gaussian process
    """

    no_parallelization = True

    # pylint: disable=unused-argument
    def __init__(
        self,
        *,
        initialization: Optional[str] = None,
        init_budget: Optional[int] = None,
        middle_point: bool = False,
        utility_kind: str = "ucb",  # bayes_opt default
        utility_kappa: float = 2.576,
        utility_xi: float = 0.0,
        gp_parameters: Optional[Dict[str, Any]] = None,
    ) -> None:
        super().__init__(_BO, locals())


BO = ParametrizedBO().set_name("BO", register=True)


@registry.register
class PBIL(base.Optimizer):
    """
    Implementation of the discrete algorithm PBIL

    https://www.ri.cmu.edu/pub_files/pub1/baluja_shumeet_1994_2/baluja_shumeet_1994_2.pdf
    """

    # pylint: disable=too-many-instance-attributes

    def __init__(self, parametrization: IntOrParameter, budget: Optional[int] = None, num_workers: int = 1) -> None:
        super().__init__(parametrization, budget=budget, num_workers=num_workers)

        self._penalize_cheap_violations = False  # Not sure this is the optimal decision.
        num_categories = 2
        self.p: np.ndarray = np.ones((1, self.dimension)) / num_categories
        self.alpha = 0.3
        self.llambda = max(100, num_workers)  # size of the population
        self.mu = self.llambda // 2  # number of selected candidates
        self._population: List[Tuple[float, np.ndarray]] = []

    def _internal_ask_candidate(self) -> p.Parameter:
        unif = self._rng.uniform(size=self.dimension)
        data = (unif > 1 - self.p[0]).astype(float)
        return self.parametrization.spawn_child().set_standardized_data(data)

    def _internal_tell_candidate(self, candidate: p.Parameter, value: float) -> None:
        data = candidate.get_standardized_data(reference=self.parametrization)
        self._population.append((value, data))
        if len(self._population) >= self.llambda:
            self._population.sort(key=lambda tup: tup[0])
            mean_pop: np.ndarray = np.mean([x[1] for x in self._population[: self.mu]])
            self.p[0] = (1 - self.alpha) * self.p[0] + self.alpha * mean_pop
            self._population = []


class _Chain(base.Optimizer):

    def __init__(
        self,
        parametrization: IntOrParameter,
        budget: Optional[int] = None,
        num_workers: int = 1,
        *,
        optimizers: tp.Sequence[tp.Union[base.ConfiguredOptimizer, tp.Type[base.Optimizer]]] = [LHSSearch, DE],
        budgets: tp.Sequence[tp.Union[str, int]] = (10,),
    ) -> None:
        super().__init__(parametrization, budget=budget, num_workers=num_workers)
        # delayed initialization
        # Either we have the budget for each algorithm, or the last algorithm uses the rest of the budget, so:
        self.optimizers: tp.List[base.Optimizer] = []
        converter = {"num_workers": self.num_workers, "dimension": self.dimension,
                     "half": self.budget // 2 if self.budget else self.num_workers,
                     "sqrt": int(np.sqrt(self.budget)) if self.budget else self.num_workers}
        self.budgets = [converter[b] if isinstance(b, str) else b for b in budgets]
        last_budget = None if self.budget is None else self.budget - sum(self.budgets)
        assert len(optimizers) == len(self.budgets) + 1
        assert all(x in ("half", "dimension", "num_workers", "sqrt") or x > 0 for x in self.budgets)
        for opt, optbudget in zip(optimizers, self.budgets + [last_budget]):  # type: ignore
            self.optimizers.append(opt(self.parametrization, budget=optbudget, num_workers=self.num_workers))

    def _internal_ask_candidate(self) -> p.Parameter:
        # Which algorithm are we playing with ?
        sum_budget = 0.0
        opt = self.optimizers[0]
        for opt in self.optimizers:
            sum_budget += float("inf") if opt.budget is None else opt.budget
            if self.num_ask < sum_budget:
                break
        # if we are over budget, then use the last one...
        return opt.ask()

    def _internal_tell_candidate(self, candidate: p.Parameter, value: float) -> None:
        # Let us inform all concerned algorithms
        sum_budget = 0.0
        for opt in self.optimizers:
            sum_budget += float("inf") if opt.budget is None else opt.budget
            if self.num_tell < sum_budget:
                opt.tell(candidate, value)


class Chaining(base.ConfiguredOptimizer):
    """
    A chaining consists in running algorithm 1 during T1, then algorithm 2 during T2, then algorithm 3 during T3, etc.
    Each algorithm is fed with what happened before it.

    Parameters
    ----------
    optimizers: list of Optimizer classes
        the sequence of optimizers to use
    budgets: list of int
        the corresponding budgets for each optimizer but the last one

    """

    # pylint: disable=unused-argument
    def __init__(
        self,
        optimizers: tp.Sequence[tp.Union[base.ConfiguredOptimizer, tp.Type[base.Optimizer]]],
        budgets: tp.Sequence[tp.Union[str, int]]
    ) -> None:
        super().__init__(_Chain, locals())


chainCMAPowell = Chaining([CMA, Powell], ["half"]).set_name("chainCMAPowell", register=True)
chainCMAPowell.no_parallelization = True


@registry.register
class cGA(base.Optimizer):
    """
    Implementation of the discrete cGA algorithm

    https://pdfs.semanticscholar.org/4b0b/5733894ffc0b2968ddaab15d61751b87847a.pdf
    """

    # pylint: disable=too-many-instance-attributes

    def __init__(
        self,
        parametrization: IntOrParameter,
        budget: Optional[int] = None,
        num_workers: int = 1,
        arity: Optional[int] = None
    ) -> None:
        super().__init__(parametrization, budget=budget, num_workers=num_workers)
        if arity is None:
            arity = len(parametrization.possibilities) if hasattr(parametrization, "possibilities") else 2  # type: ignore
        self._arity = arity
        self._penalize_cheap_violations = False  # Not sure this is the optimal decision.
        # self.p[i][j] is the probability that the ith variable has value 0<=j< arity.
        self.p: np.ndarray = np.ones((self.dimension, arity)) / arity
        # Probability increments are of order 1./self.llambda
        # and lower bounded by something of order 1./self.llambda.
        self.llambda = max(num_workers, 40)  # FIXME: no good heuristic ?
        # CGA generates a candidate, then a second candidate;
        # then updates depending on the comparison with the first one. We therefore have to store the previous candidate.
        self._previous_value_candidate: Optional[Tuple[float, np.ndarray]] = None

    def _internal_ask_candidate(self) -> p.Parameter:
        # Multinomial.
        values: List[int] = [sum(self._rng.uniform() > cum_proba) for cum_proba in np.cumsum(self.p, axis=1)]
        data = discretization.noisy_inverse_threshold_discretization(values, arity=self._arity, gen=self._rng)
        return self.parametrization.spawn_child().set_standardized_data(data)

    def _internal_tell_candidate(self, candidate: p.Parameter, value: float) -> None:
        data = candidate.get_standardized_data(reference=self.parametrization)
        if self._previous_value_candidate is None:
            self._previous_value_candidate = (value, data)
        else:
            winner, loser = self._previous_value_candidate[1], data
            if self._previous_value_candidate[0] > value:
                winner, loser = loser, winner
            winner_data = discretization.threshold_discretization(np.asarray(winner.data), arity=self._arity)
            loser_data = discretization.threshold_discretization(np.asarray(loser.data), arity=self._arity)
            for i, _ in enumerate(winner_data):
                if winner_data[i] != loser_data[i]:
                    self.p[i][winner_data[i]] += 1. / self.llambda
                    self.p[i][loser_data[i]] -= 1. / self.llambda
                    for j in range(len(self.p[i])):
                        self.p[i][j] = max(self.p[i][j], 1. / self.llambda)
                    self.p[i] /= sum(self.p[i])
            self._previous_value_candidate = None


# Discussions with Jialin Liu and Fabien Teytaud helped the following development.
# This includes discussion at Dagstuhl's 2019 seminars on randomized search heuristics and computational intelligence in games.
@registry.register
class NGO(base.Optimizer):
    """Nevergrad optimizer by competence map."""
    one_shot = True

    # pylint: disable=too-many-branches
    def __init__(self, parametrization: IntOrParameter, budget: Optional[int] = None, num_workers: int = 1) -> None:
        super().__init__(parametrization, budget=budget, num_workers=num_workers)
        assert budget is not None
        descr = self.parametrization.descriptors
        self.has_noise = not (descr.deterministic and descr.deterministic_function)
        self.fully_continuous = descr.continuous
        all_params = paramhelpers.flatten_parameter(self.parametrization)
        self.has_discrete_not_softmax = any(isinstance(x, p.TransitionChoice) for x in all_params.values())
        # pylint: disable=too-many-nested-blocks
        if self.has_noise and self.has_discrete_not_softmax:
            # noise and discrete: let us merge evolution and bandits.
            if self.dimension < 60:
                self.optims = [DoubleFastGADiscreteOnePlusOne(self.parametrization, budget, num_workers)]
            else:
                self.optims = [CMA(self.parametrization, budget, num_workers)]
        else:
            if self.has_noise and self.fully_continuous:
                # This is the real of population control. FIXME: should we pair with a bandit ?
                self.optims = [TBPSA(self.parametrization, budget, num_workers)]
            else:
                if self.has_discrete_not_softmax or not self.parametrization.descriptors.metrizable or not self.fully_continuous:
                    self.optims = [DoubleFastGADiscreteOnePlusOne(self.parametrization, budget, num_workers)]
                else:
                    if num_workers > budget / 5:
                        if num_workers > budget / 2. or budget < self.dimension:
                            self.optims = [MetaRecentering(self.parametrization, budget, num_workers)]  # noqa: F405
                        else:
                            self.optims = [NaiveTBPSA(self.parametrization, budget, num_workers)]  # noqa: F405
                    else:
                        # Possibly a good idea to go memetic for large budget, but something goes wrong for the moment.
                        if num_workers == 1 and budget > 6000 and self.dimension > 7:  # Let us go memetic.
                            self.optims = [chainCMAPowell(self.parametrization, budget, num_workers)]  # noqa: F405
                        else:
                            if num_workers == 1 and budget < self.dimension * 30:
                                if self.dimension > 30:  # One plus one so good in large ratio "dimension / budget".
                                    self.optims = [OnePlusOne(self.parametrization, budget, num_workers)]  # noqa: F405
                                else:
                                    self.optims = [Cobyla(self.parametrization, budget, num_workers)]  # noqa: F405
                            else:
                                if self.dimension > 2000:  # DE is great in such a case (?).
                                    self.optims = [DE(self.parametrization, budget, num_workers)]  # noqa: F405
                                else:
                                    self.optims = [CMA(self.parametrization, budget, num_workers)]  # noqa: F405

    def _internal_ask_candidate(self) -> p.Parameter:
        optim_index = 0
        candidate = self.optims[optim_index].ask()
        candidate._meta["optim_index"] = optim_index
        return candidate

    def _internal_tell_candidate(self, candidate: p.Parameter, value: float) -> None:
        optim_index = candidate._meta["optim_index"]
        self.optims[optim_index].tell(candidate, value)

    def _internal_provide_recommendation(self) -> ArrayLike:
        params = self.optims[0].provide_recommendation()
        return params.get_standardized_data(reference=self.parametrization)

    def _internal_tell_not_asked(self, candidate: p.Parameter, value: float) -> None:
        raise base.TellNotAskedNotSupportedError


class _EMNA(base.Optimizer):
    """Simple Estimation of Multivariate Normal Algorithm (EMNA).
    """

    # pylint: disable=too-many-instance-attributes

    def __init__(
            self,
            parametrization: IntOrParameter,
            budget: Optional[int] = None,
            num_workers: int = 1,
            isotropic: bool = True,
            naive: bool = True
    ) -> None:
        super().__init__(parametrization, budget=budget, num_workers=num_workers)
        self.isotropic: bool = isotropic
        self.naive: bool = naive
        self.sigma: tp.Union[float, np.ndarray]
        if self.isotropic:
            self.sigma = 1.0
        else:
            self.sigma = np.ones(self.dimension)
        self.mu = max(16, self.dimension)
        self.llambda = 4 * self.mu
        if budget is not None and self.llambda > budget:
            self.llambda = budget
            self.mu = self.llambda // 4
            warnings.warn("Budget may be too small in front of the dimension for EMNA")
        if num_workers is not None:
            self.llambda = max(self.llambda, num_workers)
        self.current_center: np.ndarray = np.zeros(self.dimension)
        # population
        self.parents: List[p.Parameter] = [self.parametrization]
        self.children: List[p.Parameter] = []

    def _internal_provide_recommendation(self) -> ArrayLike:
        if self.naive:
            return self.current_bests["optimistic"].x
        else:
            return self.current_center

    def _internal_ask_candidate(self) -> p.Parameter:
        individual = self.current_center + self.sigma * self._rng.normal(0, 1, self.dimension)
        parent = self.parents[self.num_ask % len(self.parents)]
        candidate = parent.spawn_child().set_standardized_data(individual, reference=self.parametrization)
        if parent is self.parametrization:
            candidate.heritage["lineage"] = candidate.uid
        candidate._meta["sigma"] = self.sigma
        return candidate

    def _internal_tell_candidate(self, candidate: p.Parameter, value: float) -> None:
        candidate._meta["loss"] = value
        self.children.append(candidate)
        if len(self.children) >= self.llambda:
            # Sorting the population.
            self.children.sort(key=lambda c: c._meta["loss"])
            # Computing the new parent.
            self.parents = self.children[: self.mu]
            self.children = []
            self.current_center = sum(c.get_standardized_data(reference=self.parametrization)  # type: ignore
                                      for c in self.parents) / self.mu
            # EMNA update
            stdd = [(self.parents[i].get_standardized_data(reference=self.parametrization) - self.current_center)**2
                    for i in range(self.mu)]
            if self.isotropic:
                self.sigma = np.sqrt(sum(stdd) / (self.mu * self.dimension))
            else:
                self.sigma = np.sqrt(np.sum(stdd, axis=0) / (self.mu))

            if self.num_workers / self.dimension > 32:  # faster decrease of sigma if large parallel context
                imp = max(1, (np.log(self.llambda) / 2)**(1 / self.dimension))
                self.sigma /= imp

    def _internal_tell_not_asked(self, candidate: p.Parameter, value: float) -> None:
        raise base.TellNotAskedNotSupportedError


class EMNA(base.ConfiguredOptimizer):
    """ Estimation of Multivariate Normal Algorithm
    This algorithm is quite efficient in a parallel context, i.e. when
    the population size is large.

    Parameters
    ----------
    isotropic: bool
        isotropic version on EMNA if True, i.e. we have an
        identity matrix for the Gaussian, else  we here consider the separable
        version, meaning we have a diagonal matrix for the Gaussian (anisotropic)
    naive: bool
        set to False for noisy problem, so that the best points will be an
        average of the final population.
    """

    # pylint: disable=unused-argument
    def __init__(
        self,
        *,
        isotropic: bool = True,
        naive: bool = True
    ) -> None:
        super().__init__(_EMNA, locals())


NaiveIsoEMNA = EMNA().set_name("NaiveIsoEMNA", register=True)


@registry.register
class Shiva(NGO):
    """Nevergrad optimizer by competence map. You might modify this one for designing youe own competence map."""

    def __init__(self, parametrization: IntOrParameter, budget: Optional[int] = None, num_workers: int = 1) -> None:
        super().__init__(parametrization, budget=budget, num_workers=num_workers)
        assert budget is not None
        if self.has_noise and (self.has_discrete_not_softmax or not self.parametrization.descriptors.metrizable):
            self.optims = [RecombiningPortfolioOptimisticNoisyDiscreteOnePlusOne(self.parametrization, budget, num_workers)]
        else:
            if not self.parametrization.descriptors.metrizable:
                if self.dimension < 60:
                    self.optims = [NGO(self.parametrization, budget, num_workers)]
                else:
                    self.optims = [CMA(self.parametrization, budget, num_workers)]
            else:
                self.optims = [NGO(self.parametrization, budget, num_workers)]


@registry.register
class XShiva(Shiva):
    """Nevergrad optimizer by competence map. You might modify this one for designing youe own competence map."""

    def __init__(self, parametrization: IntOrParameter, budget: Optional[int] = None, num_workers: int = 1) -> None:
        super().__init__(parametrization, budget=budget, num_workers=num_workers)
        assert budget is not None
        if self.has_noise and (self.has_discrete_not_softmax or not self.parametrization.descriptors.metrizable):
            self.optims = [RecombiningPortfolioOptimisticNoisyDiscreteOnePlusOne(self.parametrization, budget, num_workers)]
        else:
            if not self.parametrization.descriptors.metrizable:
                if self.dimension < 60:
                    self.optims = [NGO(self.parametrization, budget, num_workers)]
                else:
                    self.optims = [CMA(self.parametrization, budget, num_workers)]
            else:
                if budget > 30000:
                    self.optims = [CMandAS2(self.parametrization, budget, num_workers)]
                else:
                    self.optims = [NGO(self.parametrization, budget, num_workers)]<|MERGE_RESOLUTION|>--- conflicted
+++ resolved
@@ -407,19 +407,11 @@
     # pylint: disable=too-many-instance-attributes
 
     def __init__(self,
-<<<<<<< HEAD
-            parametrization: IntOrParameter,
-            budget: Optional[int] = None,
-            num_workers: int = 1,
-            naive: bool = True
-            ) -> None:
-=======
                  parametrization: IntOrParameter,
                  budget: Optional[int] = None,
                  num_workers: int = 1,
                  naive: bool = True
                  ) -> None:
->>>>>>> e2b01f9b
         super().__init__(parametrization, budget=budget, num_workers=num_workers)
         self.sigma = 1
         self.naive = naive
@@ -474,11 +466,7 @@
     Parameters
     ----------
     naive: bool
-<<<<<<< HEAD
         set to False for noisy problem, so that the best points will be an 
-=======
-        set to False for noisy problem, so that the best points will be an
->>>>>>> e2b01f9b
         average of the final population.
     """
 
@@ -489,13 +477,6 @@
         naive: bool = True
     ) -> None:
         super().__init__(_TBPSA, locals())
-<<<<<<< HEAD
-=======
-
-
-TBPSA = ParametrizedTBPSA(naive=False).set_name("TBPSA", register=True)
-NaiveTBPSA = ParametrizedTBPSA().set_name("NaiveTBPSA", register=True)
->>>>>>> e2b01f9b
 
 TBPSA = ParametrizedTBPSA(naive=False).set_name("TBPSA", register=True)
 NaiveTBPSA = ParametrizedTBPSA().set_name("NaiveTBPSA", register=True)
@@ -1642,7 +1623,7 @@
 
 
 @registry.register
-class XShiva(Shiva):
+class X2Shiva(Shiva):
     """Nevergrad optimizer by competence map. You might modify this one for designing youe own competence map."""
 
     def __init__(self, parametrization: IntOrParameter, budget: Optional[int] = None, num_workers: int = 1) -> None:
@@ -1657,7 +1638,7 @@
                 else:
                     self.optims = [CMA(self.parametrization, budget, num_workers)]
             else:
-                if budget > 30000:
+                if budget > 30000 and num_workers < 5:
                     self.optims = [CMandAS2(self.parametrization, budget, num_workers)]
                 else:
                     self.optims = [NGO(self.parametrization, budget, num_workers)]