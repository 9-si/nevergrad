--- conflicted
+++ resolved
@@ -31,9 +31,6 @@
 
 
 def avg_of_k_best(archive: utils.Archive[utils.Value], method: str = "dimfourth") -> ArrayLike:
-<<<<<<< HEAD
-    # Operators inspired by the work of Yann Chevaleyre, Laurent Meunier, Clement Royer, Olivier Teytaud, Fabien Teytaud.
-=======
     """Operators inspired by the work of Yann Chevaleyre, Laurent Meunier, Clement Royer, Olivier Teytaud, Fabien Teytaud.
     
     Parameters
@@ -45,7 +42,6 @@
         If exp, we use the Lmeunier method, i.e. k=max(1, len(archiv) // (2**dimension))
         If hull, we use the maximum k <= dimfourth-value, such that the function looks quasiconvex on the k best points.
     """
->>>>>>> e2b01f9b
     items = list(archive.items_as_arrays())
     dimension = len(items[0][0])
     if method == "dimfourth":
