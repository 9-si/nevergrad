--- conflicted
+++ resolved
@@ -126,9 +126,6 @@
     return output  # type: ignore
 
 
-<<<<<<< HEAD
-def create_plots(df: pd.DataFrame, output_folder: PathLike, max_combsize: int=1, xpaxis: str="budget", competencemaps: bool=False) -> None:
-=======
 def _aggregate(df: pd.Series) -> str:
     return ",".join(x for x in df if isinstance(x, str) and x)
 
@@ -151,7 +148,6 @@
     xpaxis: str = "budget",
     competencemaps: bool = False
 ) -> None:
->>>>>>> 40fb1cb5
     """Saves all representing plots to the provided folder
 
     Parameters
@@ -226,7 +222,6 @@
             print("\n# new case #", fixed, case)
             casedf = df.select(**dict(zip(fixed, case)))
             try:
-<<<<<<< HEAD
                 data_df = FightPlotter.winrates_from_selection(casedf, fight_descriptors, num_rows=num_rows)
                 fplotter = FightPlotter(data_df)
                 # Competence maps: we find out the best algorithm for each attribute1=valuei/attribute2=valuej.
@@ -250,23 +245,8 @@
                     mid = 40
                     name = name[:mid] + hash + name[-mid:]
                 fplotter.save(str(output_folder / name), dpi=_DPI)
-            except:
+            except:  # This is so dirty... we do not want to break a run because of something weird in the data...
                 pass
-=======
-                if name == "fight_all.png":
-                    with open(str(output_folder / name) + ".cp.txt", "w") as f:
-                        f.write("ranking:\n")
-                        for i, algo in enumerate(data_df.columns[:8]):
-                            f.write(f"  algo {i}: {algo}\n")
-            except:
-                pass
-            if len(name) > 80:
-                hash_ = hashlib.md5(bytes(name, 'utf8')).hexdigest()
-                name = re.sub(r'\([^()]*\)', '', name)
-                mid = len(name) // 2
-                name = name[:mid] + hash_ + name[mid:]
-            fplotter.save(str(output_folder / name), dpi=_DPI)
->>>>>>> 40fb1cb5
 
         if order == 2 and competencemaps and best_algo:  # With order 2 we can create a competence map.
             print("\n# Competence map")
@@ -277,27 +257,6 @@
     plt.close("all")
     # xp plots: for each experimental setup, we plot curves with budget in x-axis.
     # plot mean loss / budget for each optimizer for 1 context
-<<<<<<< HEAD
-    if max_combsize == 0:
-        print("# Xp plots")
-        name_style = NameStyle()  # keep the same style for each algorithm
-        cases = df.unique(descriptors)
-        if not cases:
-            cases = [()]
-        for case in cases:
-            subdf = df.select_and_drop(**dict(zip(descriptors, case)))
-            description = ",".join("{}:{}".format(x, y) for x, y in zip(descriptors, case))
-            if len(description) > 80:
-                hash = hashlib.md5(bytes(description, 'utf8')).hexdigest()
-                description = description[:40] + hash + description[-40:]
-            out_filepath = output_folder / "xpresults{}{}.png".format("_" if description else "", description.replace(":", ""))
-            try:
-               data = XpPlotter.make_data(subdf)
-               xpplotter = XpPlotter(data, title=description, name_style=name_style, xaxis=xpaxis)
-               xpplotter.save(out_filepath)
-            except:  # so dirty again...
-               pass
-=======
     print("# Xp plots")
     name_style = NameStyle()  # keep the same style for each algorithm
     cases = df.unique(descriptors)
@@ -313,7 +272,6 @@
         data = XpPlotter.make_data(subdf)
         xpplotter = XpPlotter(data, title=description, name_style=name_style, xaxis=xpaxis)
         xpplotter.save(out_filepath)
->>>>>>> 40fb1cb5
     plt.close("all")
 
 
