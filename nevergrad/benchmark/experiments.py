# Copyright (c) Facebook, Inc. and its affiliates. All Rights Reserved.
#
# This source code is licensed under the MIT license found in the
# LICENSE file in the root directory of this source tree.

from random import shuffle
import typing as tp
import itertools
import numpy as np
import nevergrad as ng
from nevergrad.optimization.base import ConfiguredOptimizer
import nevergrad.functions.corefuncs as corefuncs
from nevergrad.functions import ExperimentFunction
from nevergrad.functions import ArtificialFunction
from nevergrad.functions import FarOptimumFunction
from nevergrad.functions import MultiobjectiveFunction
from nevergrad.functions import mlda as _mlda
from nevergrad.functions.photonics import Photonics
from nevergrad.functions.arcoating import ARCoating
from nevergrad.functions.powersystems import PowerSystem
from nevergrad.functions.stsp import STSP
from nevergrad.functions import rl
from nevergrad.functions.games import game
from .xpbase import Experiment as Experiment
from .xpbase import create_seed_generator
from .xpbase import registry as registry  # noqa

# register all frozen experiments
from . import frozenexperiments  # noqa # pylint: disable=unused-import

# pylint: disable=stop-iteration-return, too-many-nested-blocks, too-many-locals, line-too-long
# for black (since lists are way too long...):
# fmt: off


# pylint:disable=too-many-branches
@registry.register
def yawidebbob(seed: tp.Optional[int] = None) -> tp.Iterator[Experiment]:
    """Yet Another Wide Black-Box Optimization Benchmark.
    The goal is basically to have a very wide family of problems: continuous and discrete,
    noisy and noise-free, mono- and multi-objective,  constrained and not constrained, sequential
    and parallel.
    """
    seedg = create_seed_generator(seed)
    # Continuous case

    # First, a few functions with constraints.
    functions = [
        ArtificialFunction(name, block_dimension=50, rotation=rotation) for name in ["cigar", "ellipsoid"] for rotation in [True, False]
    ]
    for func in functions:
        func.parametrization.register_cheap_constraint(_positive_sum)

    # Then, let us build a constraint-free case. We include the noisy case.
    names = ["hm", "rastrigin", "sphere", "doublelinearslope", "stepdoublelinearslope", "cigar", "ellipsoid", "stepellipsoid"]
    names.reverse()

    # names += ["deceptiveillcond", "deceptivemultimodal", "deceptivepath"]
    functions += [
        ArtificialFunction(name, block_dimension=d, rotation=rotation, noise_level=nl) for name in names
        for rotation in [True, False]
        for nl in [0., 100.]
        for num_blocks in [1]
        for d in [2, 40, 100, 3000]
    ]
    optims = ["X2Shiva", "NoisyDiscreteOnePlusOne", "Shiva", "CMA", "PSO", "TwoPointsDE", "DE", "OnePlusOne", "CMandAS2"]
    for optim in optims:
        for function in functions:
            for budget in [50, 500, 5000, 50000]:
                for nw in [1, 100]:
                    xp = Experiment(function, optim, num_workers=nw,
                                    budget=budget, seed=next(seedg))
                    if not xp.is_incoherent:
                        yield xp
    # Discrete, unordered.
    for nv in [10, 50, 200]:
        for arity in [2, 7]:
            instrum = ng.p.Tuple(*(ng.p.TransitionChoice(range(arity)) for _ in range(nv)))
            for discrete_func in [corefuncs.onemax, corefuncs.leadingones, corefuncs.jump]:
                dfunc = ExperimentFunction(discrete_func, instrum)
                for optim in optims:
                    for nw in [1, 10]:
                        for budget in [500, 5000]:
                            yield Experiment(dfunc, optim, num_workers=nw, budget=budget, seed=next(seedg))
    mofuncs: tp.List[PackedFunctions] = []

    # The multiobjective case.
    for name1 in ["sphere", "cigar"]:
        for name2 in ["sphere", "cigar", "hm"]:
            mofuncs += [PackedFunctions([ArtificialFunction(name1, block_dimension=7),
                                         ArtificialFunction(name2, block_dimension=7)],
                                        upper_bounds=np.array((50., 50.)))]
    for mofunc in mofuncs:
        for optim in optims:
            for budget in [2000, 4000, 8000]:
                for nw in [1, 100]:
                    yield Experiment(mofunc, optim, budget=budget, num_workers=nw, seed=next(seedg))


@registry.register
def wide_discrete(seed: tp.Optional[int] = None) -> tp.Iterator[Experiment]:
    # Discrete, unordered.
    optims = ["DiscreteOnePlusOne", "Shiva", "CMA", "PSO", "TwoPointsDE", "DE", "OnePlusOne",
              "CMandAS2"]
    optims.reverse()

    seedg = create_seed_generator(seed)
    for nv in [10, 50, 200]:
        for arity in [2, 7]:
            instrum = ng.p.Tuple(*(ng.p.TransitionChoice(range(arity)) for _ in range(nv)))
            for discrete_func in [corefuncs.onemax, corefuncs.leadingones, corefuncs.jump]:
                dfunc = ExperimentFunction(discrete_func, instrum)
                for optim in optims:
                    for nw in [1, 10]:
                        for budget in [500, 5000]:
                            yield Experiment(dfunc, optim, num_workers=nw, budget=budget, seed=next(seedg))


@registry.register
def deceptive(seed: tp.Optional[int] = None) -> tp.Iterator[Experiment]:
    """Very difficult objective functions: one is highly multimodal (infinitely many local optima),
    one has an infinite condition number, one has an infinitely long path towards the optimum.
    Looks somehow fractal."""
    seedg = create_seed_generator(seed)
    names = ["deceptivemultimodal", "deceptiveillcond", "deceptivepath"]
    optims = ["NGO", "Shiva", "DiagonalCMA", "PSO", "MiniQrDE", "MiniLhsDE", "MiniDE", "CMA", "QrDE", "DE", "LhsDE"]
    functions = [
        ArtificialFunction(name, block_dimension=2, num_blocks=n_blocks, rotation=rotation, aggregator=aggregator)
        for name in names
        for rotation in [False, True]
        for n_blocks in [1, 2, 8, 16]
        for aggregator in ["sum", "max"]
    ]
    optims.reverse()
    for func in functions:
        for optim in optims:
            for budget in [25, 37, 50, 75, 87] + list(range(100, 20001, 500)):
                yield Experiment(func, optim, budget=budget, num_workers=1, seed=next(seedg))


@registry.register
def largedoe(seed: tp.Optional[int] = None) -> tp.Iterator[Experiment]:
    """Large scale experiments for one-shot optimizers.
    Very simple objective function (the sphere), various dimensions and numbers of useless variables."""
    seedg = create_seed_generator(seed)
    names = ["sphere"]
    optims = sorted(x for x, y in ng.optimizers.registry.items() if y.one_shot and "arg" not in x and "mal" not in x and "and" in x)
    functions = [
        ArtificialFunction(name, block_dimension=bd, num_blocks=n_blocks, useless_variables=bd * uv_factor * n_blocks)
        for name in names
        for bd in [1, 4, 20]
        for uv_factor in [0, 10, 100]
        for n_blocks in [1]
    ]
    optims.reverse()
    for func in functions:
        for optim in optims:
            for budget in [30, 100, 3000]:
                yield Experiment(func, optim, budget=budget, num_workers=budget, seed=next(seedg))


@registry.register
def parallel(seed: tp.Optional[int] = None) -> tp.Iterator[Experiment]:
    """Parallel optimization on 3 classical objective functions."""
    seedg = create_seed_generator(seed)
    names = ["sphere", "rastrigin", "cigar"]
<<<<<<< HEAD
    optims = ["ScrHammersleySearch", "NGO", "Shiva", "DiagonalCMA", "CMA", "PSO", "NaiveTBPSA", "OnePlusOne", "DE", "TwoPointsDE", "NaiveIsoEMNA", "NaiveIsoEMNATBPSA"]
=======
    optims = ["ScrHammersleySearch", "NGO", "Shiva", "DiagonalCMA", "CMA", "PSO",
              "NaiveTBPSA", "OnePlusOne", "DE", "TwoPointsDE", "NaiveIsoEMNA", "NaiveIsoEMNATBPSA"]
>>>>>>> 40fb1cb5
    functions = [
        ArtificialFunction(name, block_dimension=bd, useless_variables=bd * uv_factor)
        for name in names
        for bd in [25]
        for uv_factor in [0, 5]
    ]
    for func in functions:
        for optim in optims:
            for budget in [30, 100, 3000]:
                yield Experiment(func, optim, budget=budget, num_workers=int(budget / 5), seed=next(seedg))


@registry.register
def harderparallel(seed: tp.Optional[int] = None) -> tp.Iterator[Experiment]:
    """Parallel optimization on 3 classical objective functions."""
    seedg = create_seed_generator(seed)
    names = ["sphere", "rastrigin", "cigar", "ellipsoid"]
<<<<<<< HEAD
    optims = ["IsoEMNA", "NaiveIsoEMNA", "AnisoEMNA", "NaiveAnisoEMNA", "CMA", "NaiveTBPSA", "NaiveIsoEMNATBPSA", "IsoEMNATBPSA","NaiveAnisoEMNATBPSA","AnisoEMNATBPSA"]
=======
    optims = ["IsoEMNA", "NaiveIsoEMNA", "AnisoEMNA", "NaiveAnisoEMNA", "CMA", "NaiveTBPSA",
              "NaiveIsoEMNATBPSA", "IsoEMNATBPSA", "NaiveAnisoEMNATBPSA", "AnisoEMNATBPSA"]
>>>>>>> 40fb1cb5
    functions = [
        ArtificialFunction(name, block_dimension=bd, useless_variables=bd * uv_factor)
        for name in names
        for bd in [5, 25]
        for uv_factor in [0, 5]
    ]
    optims.reverse()
    for func in functions:
        for optim in optims:
            for budget in [30, 100, 3000, 10000]:
                for num_workers in [int(budget / 10), int(budget / 5), int(budget / 3)]:
                    yield Experiment(func, optim, budget=budget, num_workers=num_workers, seed=next(seedg))


@registry.register
def oneshot(seed: tp.Optional[int] = None) -> tp.Iterator[Experiment]:
    "One shot optimization of 3 classical objective functions (sphere, rastrigin, cigar)"""
    seedg = create_seed_generator(seed)
    names = ["sphere", "rastrigin", "cigar"]
    optims = sorted(x for x, y in ng.optimizers.registry.items() if y.one_shot and "hiva" not in str(y) and ("ando" in str(y) or "HCH" in x or "auch" in x or "eta" in x))
    optims = sorted(x for x, y in ng.optimizers.registry.items() if y.one_shot and ("eta" in x or "Avg" in x))    # TODO
    optims.reverse()
    functions = [
        ArtificialFunction(name, block_dimension=bd, useless_variables=bd * uv_factor)
        for name in names
        for bd in [3, 25]
        for uv_factor in [0, 5]
    ]
    for func in functions:
        for optim in optims:
            for budget in [30, 100, 3000]:
                yield Experiment(func, optim, budget=budget, num_workers=budget, seed=next(seedg))

@registry.register
def avgdoe(seed: tp.Optional[int] = None) -> tp.Iterator[Experiment]:
    "One shot optimization of 3 classical objective functions (sphere, rastrigin, cigar), simplified."""
    seedg = create_seed_generator(seed)
    names = ["sphere", "rastrigin", "cigar"]
    optims = sorted(x for x, y in ng.optimizers.registry.items() if y.one_shot) # and "hiva" not in str(y) and "NGO" not in str(y) and ("ando" in x or "HCH" in x or "Avg" in x or "eta" in x) and "mmers" not in x and "alto" not in x and "mal" not in x and "esca" not in x and "arg" not in x)
    #optims = sorted(x for x, y in ng.optimizers.registry.items() if y.one_shot and ("eta" in x or "Avg" in x))    # TODO
    optims = [o for o in optims if "TEA" in o] #"ando" in o and not "iddle" in o and not "auch" in o and not "esca" in o]
    functions = [
        ArtificialFunction(name, block_dimension=bd, useless_variables=bd * uv_factor)
        for name in names
        for bd in [2000, 20000]     #3, 10, 25, 200, 2000]
        for uv_factor in [0]
    ]
    budgets = [3000, 10000, 30000, 100000]
    for func in functions:
        for optim in optims:
            for budget in budgets:
                yield Experiment(func, optim, budget=budget, num_workers=budget, seed=next(seedg))


@registry.register
def doe(seed: tp.Optional[int] = None) -> tp.Iterator[Experiment]:
    "One shot optimization of 3 classical objective functions (sphere, rastrigin, cigar), simplified."""
    seedg = create_seed_generator(seed)
    names = ["sphere", "rastrigin", "cigar"]
    optims = sorted(x for x, y in ng.optimizers.registry.items() if y.one_shot and "hiva" not in str(y) and "NGO" not in str(y) and ("ando" in x or "HCH" in x or "LHS" in x or "eta" in x) and "mmers" not in x and "alto" not in x)
    optims = sorted(x for x, y in ng.optimizers.registry.items() if y.one_shot and ("TEA" in x))    # TODO
    #optims.reverse()
    functions = [
        ArtificialFunction(name, block_dimension=bd, useless_variables=bd * uv_factor)
        for name in names
        for bd in [2000, 20000]     #3, 10, 25, 200, 2000]
        for uv_factor in [0]
    ]
    for func in functions:
        for optim in optims:
            for budget in [30, 100, 3000, 10000, 30000, 100000]:
                yield Experiment(func, optim, budget=budget, num_workers=budget, seed=next(seedg))

@registry.register
def newdoe(seed: tp.Optional[int] = None) -> tp.Iterator[Experiment]:
    "One shot optimization of 3 classical objective functions (sphere, rastrigin, cigar), simplified."""
    seedg = create_seed_generator(seed)
    names = ["sphere", "rastrigin", "cigar"]
    #names.reverse()
    optims = sorted(x for x, y in ng.optimizers.registry.items() if y.one_shot and "hiva" not in str(y) and "NGO" not in str(y) and ("ando" in x or "HCH" in x or "LHS" in x or "eta" in x) and "mmers" not in x and "alto" not in x)
    optims = sorted(x for x, y in ng.optimizers.registry.items() if y.one_shot and "TEAvg" in x) #hiva" not in str(y) and "NGO" not in str(y) and ("ando" in x or "HCH" in x or "LHS" in x or "eta" in x) and "mmers" not in x and "alto" not in x)
    #optims = [o for o in optims if "LHS" not in o]
    #optims = sorted(x for x, y in ng.optimizers.registry.items() if y.one_shot and ("eta" in x or "Avg" in x))    # TODO
    #optims.reverse()
    functions = [
        ArtificialFunction(name, block_dimension=bd, useless_variables=bd * uv_factor)
        for name in names
        for bd in [2000, 20, 200, 20000]     #3, 10, 25, 200, 2000]
        for uv_factor in [0]
    ]
    budgets = [30, 100, 3000, 10000, 30000, 100000, 300000]
    budgets.reverse()
    for func in functions:
        for optim in optims:
            for budget in budgets:
                yield Experiment(func, optim, budget=budget, num_workers=budget, seed=next(seedg))

@registry.register
def newnewdoe(seed: tp.Optional[int] = None) -> tp.Iterator[Experiment]:
    "One shot optimization of 3 classical objective functions (sphere, rastrigin, cigar), simplified."""
    seedg = create_seed_generator(seed)
    names = ["sphere", "rastrigin", "cigar"]
    names.reverse()
    optims = sorted(x for x, y in ng.optimizers.registry.items() if y.one_shot and "hiva" not in str(y) and "NGO" not in str(y) and ("ando" in x or "eta" in x) and "mmers" not in x and "alto" not in x and "Avg" not in x)
    #optims = sorted(x for x, y in ng.optimizers.registry.items() if y.one_shot and ("eta" in x or "Avg" in x))    # TODO
    optims = [o for o in optims if "eta" in o and "ecen" in o]
    functions = [
        ArtificialFunction(name, block_dimension=bd, useless_variables=bd * uv_factor)
        for name in names
        for bd in [20000, 2000, 20, 200]     #3, 10, 25, 200, 2000]
        for uv_factor in [0]
    ]
    for func in functions:
        for optim in optims:
            for budget in [300000, 100000, 30, 100, 3000, 10000, 30000]:
                yield Experiment(func, optim, budget=budget, num_workers=budget, seed=next(seedg))

@registry.register
def minidoe(seed: tp.Optional[int] = None) -> tp.Iterator[Experiment]:
    "One shot optimization of 3 classical objective functions (sphere, rastrigin, cigar), simplified."""
    seedg = create_seed_generator(seed)
    names = ["sphere", "rastrigin", "cigar"]
    optims = sorted(x for x, y in ng.optimizers.registry.items() if y.one_shot and "hiva" not in str(y) and "NGO" not in str(y) and ("ando" in x or "HCH" in x or "LHS" in x) and "mmers" not in x and "alto" not in x)
    optims = sorted(x for x, y in ng.optimizers.registry.items() if y.one_shot and "eta" in x)    # TODO
    optims.reverse()
    functions = [
        ArtificialFunction(name, block_dimension=bd, useless_variables=bd * uv_factor, translation_factor=0.3)
        for name in names
        for bd in [3, 10, 25, 200]
        for uv_factor in [0]
    ]
    for func in functions:
        for optim in optims:
            for budget in [30, 100, 3000, 10000, 30000, 100000, 300000]:
                yield Experiment(func, optim, budget=budget, num_workers=budget, seed=next(seedg))



@registry.register
def multimodal(seed: tp.Optional[int] = None, para: bool = False) -> tp.Iterator[Experiment]:
    """Experiment on multimodal functions, namely hm, rastrigin, griewank, rosenbrock, ackley, lunacek,
    deceptivemultimodal."""
    seedg = create_seed_generator(seed)
    names = ["hm", "rastrigin", "griewank", "rosenbrock", "ackley", "lunacek", "deceptivemultimodal"]
    # Keep in mind that Rosenbrock is multimodal in high dimension http://ieeexplore.ieee.org/document/6792472/.
    optims = ["NGO", "Shiva", "DiagonalCMA", "NaiveTBPSA", "TBPSA",
              "CMA", "PSO", "DE", "MiniDE", "QrDE", "MiniQrDE", "LhsDE", "OnePlusOne",
              "TwoPointsDE", "OnePointDE", "AlmostRotationInvariantDE", "RotationInvariantDE",
              "Portfolio", "ASCMADEthird", "ASCMADEQRthird", "ASCMA2PDEthird", "CMandAS2", "CMandAS", "CM",
              "MultiCMA", "TripleCMA", "MultiScaleCMA"]
    if not para:
        optims += ["RSQP", "RCobyla", "RPowell", "SQPCMA", "SQP", "Cobyla", "Powell"]
    # + list(sorted(x for x, y in ng.optimizers.registry.items() if "chain" in x or "BO" in x))
    functions = [
        ArtificialFunction(name, block_dimension=bd, useless_variables=bd * uv_factor)
        for name in names
        for bd in [3, 25]
        for uv_factor in [0, 5]
    ]
    for func in functions:
        for optim in optims:
            for budget in [3000, 10000, 30000, 100000]:
                for nw in [1000] if para else [1]:
                    yield Experiment(func, optim, budget=budget, num_workers=nw, seed=next(seedg))


@registry.register
def paramultimodal(seed: tp.Optional[int] = None) -> tp.Iterator[Experiment]:
    """Parallel counterpart of the multimodal experiment."""
    internal_generator = multimodal(seed, para=True)
    for xp in internal_generator:
        yield xp


# pylint: disable=redefined-outer-name,too-many-arguments
@registry.register
def yabbob(seed: tp.Optional[int] = None, parallel: bool = False, big: bool = False, small: bool = False, noise: bool = False, hd: bool = False) -> tp.Iterator[Experiment]:
    """Yet Another Black-Box Optimization Benchmark.
    Related to, but without special effort for exactly sticking to, the BBOB/COCO dataset.
    """
    seedg = create_seed_generator(seed)
    optims = ["NaiveTBPSA", "TBPSA", "DiagonalCMA", "CMA", "PSO", "DE", "MiniDE", "QrDE", "MiniQrDE", "LhsDE", "OnePlusOne",
              "TwoPointsDE", "OnePointDE", "AlmostRotationInvariantDE", "RotationInvariantDE", "CMandAS2", "CMandAS"]
    optims.reverse()
    if not parallel:
        optims += ["SQP", "Powell", "chainCMASQP", "chainCMAPowell"]
    if not parallel and not small:
        optims += ["Cobyla"]
    optims += ["NGO", "Shiva"]
    # optims += [x for x, y in ng.optimizers.registry.items() if "chain" in x]
    names = ["hm", "rastrigin", "griewank", "rosenbrock", "ackley", "lunacek", "deceptivemultimodal", "bucherastrigin", "multipeak"]
    names += ["sphere", "doublelinearslope", "stepdoublelinearslope"]
    names += ["cigar", "altcigar", "ellipsoid", "altellipsoid", "stepellipsoid", "discus", "bentcigar"]
    names += ["deceptiveillcond", "deceptivemultimodal", "deceptivepath"]
    # Deceptive path is related to the sharp ridge function; there is a long path to the optimum.
    # Deceptive illcond is related to the difference of powers function; the conditioning varies as we get closer to the optimum.
    # Deceptive multimodal is related to the Weierstrass function and to the Schaffers function.
    functions = [
        ArtificialFunction(name, block_dimension=d, rotation=rotation, noise_level=100 if noise else 0) for name in names
        for rotation in [True, False]
        for num_blocks in [1]
        for d in ([100, 1000, 3000] if hd else [2, 10, 50])
    ]
    budgets = [50, 200, 800, 3200, 12800]
    if (big and not noise):
        budgets = [40000, 80000]
    elif (small and not noise):
        budgets = [10, 20, 40]
    for optim in optims:
        for function in functions:
            for budget in budgets:
                xp = Experiment(function, optim, num_workers=100 if parallel else 1,
                                budget=budget, seed=next(seedg))
                if not xp.is_incoherent:
                    yield xp


@registry.register
def yabigbbob(seed: tp.Optional[int] = None) -> tp.Iterator[Experiment]:
    """Counterpart of yabbob with more budget."""
    internal_generator = yabbob(seed, parallel=False, big=True)
    for xp in internal_generator:
        yield xp


@registry.register
def yasmallbbob(seed: tp.Optional[int] = None) -> tp.Iterator[Experiment]:
    """Counterpart of yabbob with less budget."""
    internal_generator = yabbob(seed, parallel=False, big=False, small=True)
    for xp in internal_generator:
        yield xp


@registry.register
def yahdbbob(seed: tp.Optional[int] = None) -> tp.Iterator[Experiment]:
    """Counterpart of yabbob with higher dimensions."""
    internal_generator = yabbob(seed, hd=True)
    for xp in internal_generator:
        yield xp


@registry.register
def yaparabbob(seed: tp.Optional[int] = None) -> tp.Iterator[Experiment]:
    """Parallel optimization counterpart of yabbob."""
    internal_generator = yabbob(seed, parallel=True, big=False)
    for xp in internal_generator:
        yield xp


@registry.register
def yanoisybbob(seed: tp.Optional[int] = None) -> tp.Iterator[Experiment]:
    """Noisy optimization counterpart of yabbob.
    This is supposed to be consistent with normal practices in noisy
    optimization: we distinguish recommendations and exploration.
    This is different from the original BBOB/COCO from that point of view.
    """
    internal_generator = yabbob(seed, noise=True)
    for xp in internal_generator:
        yield xp


# @registry.register
# def oneshot(seed: tp.Optional[int] = None) -> tp.Iterator[Experiment]:
#    "One shot optimization of 3 classical objective functions (sphere, rastrigin, cigar)"""
#    seedg = create_seed_generator(seed)
#    names = ["sphere", "rastrigin", "cigar"]
#    optims = sorted(x for x, y in ng.optimizers.registry.items() if y.one_shot)
#    functions = [
#        ArtificialFunction(name, block_dimension=bd, useless_variables=bd * uv_factor)
#        for name in names
#        for bd in [3, 25]
#        for uv_factor in [0, 5]
#    ]
#    for func in functions:
#        for optim in optims:
#            for budget in [30, 100, 3000]:
#                yield Experiment(func, optim, budget=budget, num_workers=budget, seed=next(seedg))


@registry.register
def illcondi(seed: tp.Optional[int] = None) -> tp.Iterator[Experiment]:
    """Testing optimizers on ill cond problems.
    """
    seedg = create_seed_generator(seed)
    optims = ["NGO", "Shiva", "DiagonalCMA", "CMA", "PSO", "DE", "MiniDE", "QrDE", "MiniQrDE", "LhsDE", "OnePlusOne", "SQP", "Cobyla",
              "Powell", "TwoPointsDE", "OnePointDE", "AlmostRotationInvariantDE", "RotationInvariantDE"]
    optims.reverse()
    functions = [
        ArtificialFunction(name, block_dimension=50, rotation=rotation) for name in ["cigar", "ellipsoid"] for rotation in [True, False]
    ]
    for optim in optims:
        for function in functions:
            for budget in [100, 1000, 10000]:
                yield Experiment(function, optim, budget=budget, num_workers=1, seed=next(seedg))


@registry.register
def illcondipara(seed: tp.Optional[int] = None) -> tp.Iterator[Experiment]:
    """Testing optimizers on ill-conditionned parallel optimization.
    """
    seedg = create_seed_generator(seed)
    optims = ["NGO", "Shiva", "DiagonalCMA", "CMA", "PSO", "DE", "MiniDE", "QrDE", "MiniQrDE", "LhsDE", "OnePlusOne",
              "TwoPointsDE", "OnePointDE", "AlmostRotationInvariantDE", "RotationInvariantDE",
              "Portfolio", "ASCMADEthird", "ASCMADEQRthird", "ASCMA2PDEthird", "CMandAS2", "CMandAS", "CM",
              "MultiCMA", "TripleCMA", "MultiScaleCMA", "RSQP", "RCobyla", "RPowell", "SQPCMA"]
    functions = [
        ArtificialFunction(name, block_dimension=50, rotation=rotation) for name in ["cigar", "ellipsoid"] for rotation in [True, False]
    ]
    optims.reverse()
    for optim in optims:
        for function in functions:
            for budget in [100, 1000, 10000]:
                yield Experiment(function, optim, budget=budget, num_workers=1, seed=next(seedg))


def _positive_sum(data: np.ndarray) -> bool:
    if not isinstance(data, np.ndarray):
        raise ValueError(f"Unexpected inputs as np.ndarray, got {data}")
    return float(np.sum(data)) > 0


@registry.register
def constrained_illconditioned_parallel(seed: tp.Optional[int] = None) -> tp.Iterator[Experiment]:
    """Many optimizers on ill cond problems with constraints.
    """
    seedg = create_seed_generator(seed)
    optims = ["NGO", "Shiva", "DiagonalCMA", "CMA", "PSO", "DE", "MiniDE", "QrDE", "MiniQrDE", "LhsDE", "OnePlusOne", "SQP", "Cobyla", "Powell",
              "TwoPointsDE", "OnePointDE", "AlmostRotationInvariantDE", "RotationInvariantDE",
              "Portfolio", "ASCMADEthird", "ASCMADEQRthird", "ASCMA2PDEthird", "CMandAS2", "CMandAS", "CM",
              "MultiCMA", "TripleCMA", "MultiScaleCMA", "RSQP", "RCobyla", "RPowell", "SQPCMA"]
    optims.reverse()
    functions = [
        ArtificialFunction(name, block_dimension=50, rotation=rotation) for name in ["cigar", "ellipsoid"] for rotation in [True, False]
    ]
    for func in functions:
        func.parametrization.register_cheap_constraint(_positive_sum)
    for optim in optims:
        for function in functions:
            for budget in [400, 4000, 40000]:
                yield Experiment(function, optim, budget=budget, num_workers=1, seed=next(seedg))


@registry.register
def doe_dim10(seed: tp.Optional[int] = None) -> tp.Iterator[Experiment]:
    """One-shot optimization in dimension 10 of the sphere function. No useless variables."""
    names = ["sphere"]
    seedg = create_seed_generator(seed)
    optims = sorted(x for x, y in ng.optimizers.registry.items() if y.one_shot and "arg" not in x and "mal" not in x and ("ando" in x or "uto" in x))
    optims.reverse()
    functions = [
        ArtificialFunction(name, block_dimension=bd, num_blocks=n_blocks, useless_variables=bd * uv_factor * n_blocks)
        for name in names
        for bd in [10]
        for uv_factor in [0]
        for n_blocks in [1]
    ]
    for func in functions:
        for optim in optims:
            for budget in [30, 100, 3000, 10000]:
                yield Experiment(func, optim, budget=budget, num_workers=budget, seed=next(seedg))


@registry.register
def ranknoisy(seed: tp.Optional[int] = None) -> tp.Iterator[Experiment]:
    """Noisy optimization methods on a few noisy problems.
    """
    seedg = create_seed_generator(seed)
    optims = ["ProgOptimizer3", "ProgOptimizer5", "ProgOptimizer9", "ProgOptimizer13", "VinBerProgDOptimizer",
               "ProgDOptimizer3", "ProgDOptimizer5", "ProgDOptimizer9", "ProgDOptimizer13",
               "OptimisticNoisyOnePlusOne", "OptimisticDiscreteOnePlusOne"]
    #optims += ["NGO", "Shiva", "DiagonalCMA"] + sorted(
    #    x for x, y in ng.optimizers.registry.items() if ("SPSA" in x or "TBPSA" in x or "ois" in x or "epea" in x or "Random" in x)
    #)
    #optims.reverse()
    for budget in [25000, 50000, 100000]:
        for optim in optims:
            for d in [20000, 200, 2000]: #TODO[2, 20, 200, 2000, 20000]:
                for name in ["cigar", "altcigar", "ellipsoid", "altellipsoid"]:
                    for noise_dissymmetry in [False, True]:
                        function = ArtificialFunction(
                            name=name,
                            rotation=False,
                            block_dimension=d,
                            noise_level=10,
                            noise_dissymmetry=noise_dissymmetry,
                            translation_factor=1.0,
                        )
                        yield Experiment(function, optim, budget=budget, seed=next(seedg))


@registry.register
def noisy(seed: tp.Optional[int] = None) -> tp.Iterator[Experiment]:
    """Noisy optimization methods on a few noisy problems.
    """
    seedg = create_seed_generator(seed)
    optims = ["ProgOptimizer3", "ProgOptimizer5", "ProgOptimizer9", "ProgOptimizer13",
               "ProgDOptimizer3", "ProgDOptimizer5", "ProgDOptimizer9", "ProgDOptimizer13",
               "OptimisticNoisyOnePlusOne", "OptimisticDiscreteOnePlusOne"]
    optims += ["NGO", "Shiva", "DiagonalCMA"] + sorted(
        x for x, y in ng.optimizers.registry.items() if ("SPSA" in x or "TBPSA" in x or "ois" in x or "epea" in x or "Random" in x)
    )
    optims.reverse()
    for budget in [25000, 50000, 100000]:
        for optim in optims:
            for d in [2, 20, 200, 2000]:
                for name in ["sphere", "rosenbrock", "cigar", "hm"]:
                    for noise_dissymmetry in [False, True]:
                        function = ArtificialFunction(
                            name=name,
                            rotation=True,
                            block_dimension=d,
                            noise_level=10,
                            noise_dissymmetry=noise_dissymmetry,
                            translation_factor=1.0,
                        )
                        yield Experiment(function, optim, budget=budget, seed=next(seedg))


@registry.register
def paraalldes(seed: tp.Optional[int] = None) -> tp.Iterator[Experiment]:
    """All Bayesian optimization methods on various functions.
    """
    seedg = create_seed_generator(seed)
    for budget in [10, 100, 1000, 10000, 100000]:
        for optim in sorted(x for x, y in ng.optimizers.registry.items() if "DE" in x and "Tune" in x):
            for rotation in [False]:
                for d in [5, 20, 100, 500, 2500]:
                    for name in ["sphere", "cigar", "hm", "ellipsoid"]:
                        for u in [0]:
                            function = ArtificialFunction(
                                name=name, rotation=rotation, block_dimension=d, useless_variables=d * u, translation_factor=1.0
                            )
                            yield Experiment(function, optim, budget=budget, seed=next(seedg), num_workers=max(d, budget // 6))

@registry.register
def parahdbo4d(seed: tp.Optional[int] = None) -> tp.Iterator[Experiment]:
    """All Bayesian optimization methods on various functions.
    """
    seedg = create_seed_generator(seed)
    for budget in [25, 31, 37, 43, 50, 60]:
        for optim in sorted(x for x, y in ng.optimizers.registry.items() if "BO" in x and "Tune" in x):
            for rotation in [False]:
                for d in [20, 2000]:
                    for name in ["sphere", "cigar", "hm", "ellipsoid"]:
                        for u in [0]:
                            function = ArtificialFunction(
                                name=name, rotation=rotation, block_dimension=d, useless_variables=d * u, translation_factor=1.0
                            )
                            yield Experiment(function, optim, budget=budget, seed=next(seedg), num_workers=max(d, budget // 6))


@registry.register
def alldes(seed: tp.Optional[int] = None) -> tp.Iterator[Experiment]:
    """All Bayesian optimization methods on various functions.
    """
    seedg = create_seed_generator(seed)
    for budget in [10, 100, 1000, 10000, 100000]:
        for optim in sorted(x for x, y in ng.optimizers.registry.items() if "DE" in x):
            for rotation in [False]:
                for d in [5, 20, 100]:
                    for name in ["sphere", "cigar", "hm", "ellipsoid"]:
                        for u in [0]:
                            function = ArtificialFunction(
                                name=name, rotation=rotation, block_dimension=d, useless_variables=d * u, translation_factor=1.0
                            )
                            yield Experiment(function, optim, budget=budget, seed=next(seedg))

@registry.register
def hdbo4d(seed: tp.Optional[int] = None) -> tp.Iterator[Experiment]:
    """All Bayesian optimization methods on various functions.
    """
    seedg = create_seed_generator(seed)
    for budget in [25, 31, 37, 43, 50, 60]:
        for optim in sorted(x for x, y in ng.optimizers.registry.items() if "BO" in x):
            for rotation in [False]:
                for d in [20]:
                    for name in ["sphere", "cigar", "hm", "ellipsoid"]:
                        for u in [0]:
                            function = ArtificialFunction(
                                name=name, rotation=rotation, block_dimension=d, useless_variables=d * u, translation_factor=1.0
                            )
                            yield Experiment(function, optim, budget=budget, seed=next(seedg))


@registry.register
def spsa_benchmark(seed: tp.Optional[int] = None) -> tp.Iterator[Experiment]:
    """Some optimizers on a noisy optimization problem. This benchmark is based on the noise benchmark.
    """
    seedg = create_seed_generator(seed)
    optims = sorted(x for x, y in ng.optimizers.registry.items() if (any(e in x for e in "TBPSA SPSA".split()) and "iscr" not in x))
    optims.reverse()
    for budget in [500, 1000, 2000, 4000, 8000, 16000, 32000, 64000, 128000]:
        for optim in optims:
            for rotation in [True, False]:
                for name in ["sphere", "sphere4", "cigar"]:
                    function = ArtificialFunction(name=name, rotation=rotation, block_dimension=20, noise_level=10)
                    yield Experiment(function, optim, budget=budget, seed=next(seedg))


@registry.register
def realworld(seed: tp.Optional[int] = None) -> tp.Iterator[Experiment]:
    """Realworld optimization. This experiment contains:
     - a subset of MLDA (excluding the perceptron: 10 functions rescaled or not.
     - ARCoating https://arxiv.org/abs/1904.02907: 1 function.
     - The 007 game: 1 function, noisy.
     - PowerSystem: a power system simulation problem.
     - STSP: a simple TSP problem.
     MLDA stuff, except the Perceptron.
    """
    funcs: tp.List[tp.Union[ExperimentFunction, rl.agents.TorchAgentFunction]] = [
        _mlda.Clustering.from_mlda(name, num, rescale) for name, num in [("Ruspini", 5), ("German towns", 10)] for rescale in [True, False]
    ]
    funcs += [
        _mlda.SammonMapping.from_mlda("Virus", rescale=False),
        _mlda.SammonMapping.from_mlda("Virus", rescale=True),
        _mlda.SammonMapping.from_mlda("Employees"),
    ]
    funcs += [_mlda.Landscape(transform) for transform in [None, "square", "gaussian"]]

    # Adding ARCoating.
    funcs += [ARCoating()]
    funcs += [PowerSystem(), PowerSystem(13)]
    funcs += [STSP(), STSP(500)]
    funcs += [game.Game("war")]
    funcs += [game.Game("batawaf")]
    funcs += [game.Game("flip")]
    funcs += [game.Game("guesswho")]
    funcs += [game.Game("bigguesswho")]

    # 007 with 100 repetitions, both mono and multi architectures.
    base_env = rl.envs.DoubleOSeven(verbose=False)
    random_agent = rl.agents.Agent007(base_env)
    modules = {'mono': rl.agents.Perceptron, 'multi': rl.agents.DenseNet}
    agents = {a: rl.agents.TorchAgent.from_module_maker(base_env, m, deterministic=False) for a, m in modules.items()}
    env = base_env.with_agent(player_0=random_agent).as_single_agent()
    runner = rl.EnvironmentRunner(env.copy(), num_repetitions=100, max_step=50)
    for archi in ["mono", "multi"]:
        func = rl.agents.TorchAgentFunction(agents[archi], runner, reward_postprocessing=lambda x: 1 - x)
        funcs += [func]
    seedg = create_seed_generator(seed)
    algos = ["NaiveTBPSA", "LargeScrHammersleySearch", "ScrHammersleySearch", "PSO", "OnePlusOne",
             "NGO", "Shiva", "DiagonalCMA", "CMA", "TwoPointsDE", "QrDE", "LhsDE", "Zero", "StupidRandom", "RandomSearch", "HaltonSearch",
             "RandomScaleRandomSearch", "MiniDE"]
    algos.reverse()
    for budget in [25, 50, 100, 200, 400, 800, 1600, 3200, 6400, 12800]:
        for num_workers in [1, 10, 100]:
            if num_workers < budget:
                for algo in algos:
                    for fu in funcs:
                        xp = Experiment(fu, algo, budget, num_workers=num_workers, seed=next(seedg))
                        if not xp.is_incoherent:
                            yield xp


@registry.register
def simpletsp(seed: tp.Optional[int] = None) -> tp.Iterator[Experiment]:
    """Simple TSP problems. Please note that the methods we use could be applied or complex variants, whereas
    specialized methods can not always do it; therefore this comparisons from a black-box point of view makes sense
    even if white-box methods are not included though they could do this more efficiently."""
    funcs = [STSP(10), STSP(100), STSP(1000), STSP(10000)]
    seedg = create_seed_generator(seed)
    algos = ["NaiveTBPSA", "SQP", "Powell", "LargeScrHammersleySearch", "ScrHammersleySearch", "PSO", "OnePlusOne",
             "NGO", "Shiva", "DiagonalCMA", "CMA", "TwoPointsDE", "QrDE", "LhsDE", "Zero", "StupidRandom", "RandomSearch", "HaltonSearch",
             "RandomScaleRandomSearch", "MiniDE"]
    algos.reverse()
    for budget in [25, 50, 100, 200, 400, 800, 1600, 3200, 6400, 12800, 25600]:
        for num_workers in [1]:  # , 10, 100]:
            if num_workers < budget:
                for algo in algos:
                    for fu in funcs:
                        xp = Experiment(fu, algo, budget, num_workers=num_workers, seed=next(seedg))
                        if not xp.is_incoherent:
                            yield xp


@registry.register
def fastgames(seed: tp.Optional[int] = None) -> tp.Iterator[Experiment]:
    """Optimization of policies for games, namely direct policy search."""
    funcs = [game.Game(name) for name in ["war", "batawaf", "flip", "guesswho", "bigguesswho"]]
    seedg = create_seed_generator(seed)
    algos = ["NaiveTBPSA", "ScrHammersleySearch", "PSO", "OnePlusOne",
             "CMA", "TwoPointsDE", "QrDE", "LhsDE", "Zero", "StupidRandom", "RandomSearch", "HaltonSearch",
             "RandomScaleRandomSearch", "MiniDE", "SplitOptimizer5", "NGO", "Shiva", "DiagonalCMA",
             "ProgOptimizer3", "ProgOptimizer5", "ProgOptimizer9", "ProgOptimizer13",
             "ProgDOptimizer3", "ProgDOptimizer5", "ProgDOptimizer9", "ProgDOptimizer13",
             "OptimisticNoisyOnePlusOne", "OptimisticDiscreteOnePlusOne"]
    algos.reverse()
    for budget in [1600, 3200, 6400, 12800, 25600, 51200]:
        for num_workers in [1, 10, 100]:
            if num_workers < budget:
                for algo in algos:
                    for fu in funcs:
                        xp = Experiment(fu, algo, budget, num_workers=num_workers, seed=next(seedg))
                        if not xp.is_incoherent:
                            yield xp


@registry.register
def sequential_fastgames(seed: tp.Optional[int] = None) -> tp.Iterator[Experiment]:
    """Optimization of policies for games, namely direct policy search."""
    funcs = [game.Game(name) for name in ["war", "batawaf", "flip", "guesswho", "bigguesswho"]]
    seedg = create_seed_generator(seed)
    algos = ["NaiveTBPSA", "ScrHammersleySearch", "PSO", "OnePlusOne",
             "VinBerProgDOptimizer", "VinBerProgOptimizer",
             "ProgOptimizer3", "ProgOptimizer5", "ProgOptimizer9", "ProgOptimizer13",
             "ProgDOptimizer3", "ProgDOptimizer5", "ProgDOptimizer9", "ProgDOptimizer13",
             "CMA", "TwoPointsDE", "QrDE", "LhsDE", "Zero", "StupidRandom", "RandomSearch", "HaltonSearch",
             "RandomScaleRandomSearch", "MiniDE", "SplitOptimizer5", "NGO", "Shiva", "DiagonalCMA",
             "OptimisticNoisyOnePlusOne", "OptimisticDiscreteOnePlusOne"]
    #algos = [a for a in algos if "ProdD" in a or "ticDisc" in a]
    algos = ["VinBerProgDOptimizer", "VinBerProgOptimizer"]
    for budget in [12800, 25600, 51200, 102400]:
        for num_workers in [1]:
            if num_workers < budget:
                for algo in algos:
                    for fu in funcs:
                        xp = Experiment(fu, algo, budget, num_workers=num_workers, seed=next(seedg))
                        if not xp.is_incoherent:
                            yield xp


@registry.register
def powersystems(seed: tp.Optional[int] = None) -> tp.Iterator[Experiment]:
    """Unit commitment problem, i.e. management of dams for hydroelectric planning."""
    funcs: tp.List[ExperimentFunction] = []
    for dams in [3, 5, 9, 13]:
        for depth_width in [5]:
            funcs += [PowerSystem(dams, depth=depth_width, width=depth_width)]
    seedg = create_seed_generator(seed)
    algos = ["NaiveTBPSA", "ScrHammersleySearch", "PSO", "OnePlusOne",
             "CMA", "TwoPointsDE", "QrDE", "LhsDE", "Zero", "StupidRandom", "RandomSearch", "HaltonSearch",
             "RandomScaleRandomSearch", "MiniDE", "SplitOptimizer5", "SplitOptimizer9", "SplitOptimizer",
             "NGO", "Shiva", "DiagonalCMA", "SplitOptimizer3", "SplitOptimizer13"]
    algos += ["ProgOptimizer3", "ProgOptimizer5", "ProgOptimizer9", "ProgOptimizer13",
               "ProgDOptimizer3", "ProgDOptimizer5", "ProgDOptimizer9", "ProgDOptimizer13",
               "OptimisticNoisyOnePlusOne", "OptimisticDiscreteOnePlusOne"]
    algos += ["VinBerProgOptimizer", "VinBerProgDOptimizer"]
    algos.reverse()
    for budget in [1600, 3200, 6400, 12800]:
        for num_workers in [1, 10, 100]:
            if num_workers < budget:
                for algo in algos:
                    for fu in funcs:
                        xp = Experiment(fu, algo, budget, num_workers=num_workers, seed=next(seedg))
                        if not xp.is_incoherent:
                            yield xp


@registry.register
def powersystemssplit(seed: tp.Optional[int] = None) -> tp.Iterator[Experiment]:
    """Unit commitment problem, i.e. management of dams for hydroelectric planning.
    Bigger budget than the powersystems problem."""
    funcs: tp.List[ExperimentFunction] = []
    for dams in [3, 5, 9, 13]:
        for depth_width in [5]:
            funcs += [PowerSystem(dams, depth=depth_width, width=depth_width)]
    seedg = create_seed_generator(seed)
    algos = ["NGO", "Shiva", "DiagonalCMA",
             "CMA", "Zero", "RandomSearch",
             "DE", "PSO", "SplitOptimizer5", "SplitOptimizer9", "SplitOptimizer", "SplitOptimizer3", "SplitOptimizer13"]
    algos += ["ProgOptimizer3", "ProgOptimizer5", "ProgOptimizer9", "ProgOptimizer13",
               "ProgDOptimizer3", "ProgDOptimizer5", "ProgDOptimizer9", "ProgDOptimizer13",
               "OptimisticNoisyOnePlusOne", "OptimisticDiscreteOnePlusOne"]
    algos += ["VinBerProgOptimizer", "VinBerProgDOptimizer"]
    algos.reverse()
    for budget in [25600, 51200, 102400, 204800, 409600]:
        for num_workers in [1]:
            if num_workers < budget:
                for algo in algos:
                    for fu in funcs:
                        xp = Experiment(fu, algo, budget, num_workers=num_workers, seed=next(seedg))
                        if not xp.is_incoherent:
                            yield xp


@registry.register
def mlda(seed: tp.Optional[int] = None) -> tp.Iterator[Experiment]:
    """MLDA (machine learning and data analysis) testbed."""
    funcs: tp.List[ExperimentFunction] = [
        _mlda.Clustering.from_mlda(name, num, rescale) for name, num in [("Ruspini", 5), ("German towns", 10)] for rescale in [True, False]
    ]
    funcs += [
        _mlda.SammonMapping.from_mlda("Virus", rescale=False),
        _mlda.SammonMapping.from_mlda("Virus", rescale=True),
        _mlda.SammonMapping.from_mlda("Employees"),
    ]
    funcs += [_mlda.Perceptron.from_mlda(name) for name in ["quadratic", "sine", "abs", "heaviside"]]
    funcs += [_mlda.Landscape(transform) for transform in [None, "square", "gaussian"]]
    seedg = create_seed_generator(seed)
    algos = ["NaiveTBPSA", "LargeScrHammersleySearch", "ScrHammersleySearch", "PSO", "OnePlusOne",
             "CMA", "TwoPointsDE", "QrDE", "LhsDE", "Zero", "StupidRandom", "RandomSearch", "HaltonSearch",
             "RandomScaleRandomSearch", "MiniDE", "NGO", "Shiva", "DiagonalCMA"]
    algos.reverse()
    for budget in [25, 50, 100, 200, 400, 800, 1600, 3200, 6400, 12800]:
        for num_workers in [1, 10, 100]:
            if num_workers < budget:
                for algo in algos:
                    for func in funcs:
                        xp = Experiment(func, algo, budget, num_workers=num_workers, seed=next(seedg))
                        if not xp.is_incoherent:
                            yield xp


@registry.register
def mldakmeans(seed: tp.Optional[int] = None) -> tp.Iterator[Experiment]:
    """MLDA (machine learning and data analysis) testbed."""
    funcs: tp.List[ExperimentFunction] = [
        _mlda.Clustering.from_mlda(name, num, rescale) for name, num in [("Ruspini", 5), ("German towns", 10),
                                                                         ("Ruspini", 50), ("German towns", 100)] for rescale in [True, False]
    ]
    seedg = create_seed_generator(seed)
    algos = ["ProgOptimizer3", "ProgOptimizer5", "ProgOptimizer9", "ProgOptimizer13",
               "ProgDOptimizer3", "ProgDOptimizer5", "ProgDOptimizer9", "ProgDOptimizer13",
               "OptimisticNoisyOnePlusOne", "OptimisticDiscreteOnePlusOne"]
    algos = ["VinBerProgOptimizer", "VinBerProgDOptimizer"]
    for budget in [1000, 10000]:
        for num_workers in [1, 10, 100]:
            if num_workers < budget:
                for algo in algos:
                    for func in funcs:
                        xp = Experiment(func, algo, budget, num_workers=num_workers, seed=next(seedg))
                        if not xp.is_incoherent:
                            yield xp


# @registry.register
# def mldaas(seed: tp.Optional[int] = None) -> tp.Iterator[Experiment]:
#     funcs: tp.List[ExperimentFunction] = [
#         _mlda.Clustering.from_mlda(name, num, rescale) for name, num in [("Ruspini", 5), ("German towns", 10)] for rescale in [True, False]
#     ]
#     funcs += [
#         _mlda.SammonMapping.from_mlda("Virus", rescale=False),
#         _mlda.SammonMapping.from_mlda("Virus", rescale=True),
#         _mlda.SammonMapping.from_mlda("Employees"),
#     ]
#     funcs += [_mlda.Perceptron.from_mlda(name) for name in ["quadratic", "sine", "abs", "heaviside"]]
#     funcs += [_mlda.Landscape(transform) for transform in [None, "square", "gaussian"]]
#     seedg = create_seed_generator(seed)
#     algos = ["NaiveTBPSA", "ScrHammersleySearch", "PSO", "OnePlusOne", "NGO", "Shiva", "DiagonalCMA", "CMA", "OnePointDE", "TwoPointsDE", "QrDE", "LhsDE",
#              "Zero", "PortfolioDiscreteOnePlusOne", "CauchyOnePlusOne", "RandomSearch", "RandomSearchPlusMiddlePoint",
#              "HaltonSearchPlusMiddlePoint", "MiniQrDE", "HaltonSearch", "RandomScaleRandomSearch", "MiniDE", "DiscreteOnePlusOne",
#              "ScrHaltonSearch", "ScrHammersleySearchPlusMiddlePoint", "HaltonSearch", "MilliCMA", "MicroCMA"]
#     # pylint: disable=too-many-nested-blocks
#     algos += ["Portfolio", "ASCMADEthird", "ASCMADEQRthird", "ASCMA2PDEthird", "CMandAS2", "CMandAS",
#               "CM", "MultiCMA", "TripleCMA", "MultiScaleCMA"]
#     for budget in [9600, 12800, 25600]:  # , 51200]:#, 102400]:
#         for num_workers in [10, 100, 1000]:  # [1, 10, 100]:
#             for algo in algos:
#                 for func in funcs:
#                     if num_workers < budget:
#                         xp = Experiment(func, algo, budget, num_workers=num_workers, seed=next(seedg))
#                         if not xp.is_incoherent:
#                             yield xp


@registry.register
def arcoating(seed: tp.Optional[int] = None) -> tp.Iterator[Experiment]:
    """AR coating. Problems about optical properties of nanolayers."""
    seedg = create_seed_generator(seed)
    algos = ["NaiveTBPSA", "Cobyla", "SQP", "Powell", "LargeScrHammersleySearch", "ScrHammersleySearch", "PSO",
             "OnePlusOne", "NGO", "Shiva", "DiagonalCMA", "CMA", "TwoPointsDE", "QrDE", "LhsDE", "Zero", "StupidRandom"]
    algos.reverse()
    # for budget in [50, 100, 200, 400, 800, 1600, 3200, 6400, 12800]:
    for budget in [100 * 5 ** k for k in range(6)]:  # from 100 to 312500
        for num_workers in [1, 10, 100]:
            for algo in algos:
                for func in [ARCoating(10, 400), ARCoating(35, 700), ARCoating(70, 1000)]:
                    xp = Experiment(func, algo, budget, num_workers=num_workers, seed=next(seedg))
                    if not xp.is_incoherent:
                        yield xp


@registry.register
def double_o_seven(seed: tp.Optional[int] = None) -> tp.Iterator[Experiment]:
    # pylint: disable=too-many-locals
    seedg = create_seed_generator(seed)
    base_env = rl.envs.DoubleOSeven(verbose=False)
    random_agent = rl.agents.Agent007(base_env)
    modules = {'mono': rl.agents.Perceptron, 'multi': rl.agents.DenseNet}
    agents = {a: rl.agents.TorchAgent.from_module_maker(base_env, m, deterministic=False) for a, m in modules.items()}
    env = base_env.with_agent(player_0=random_agent).as_single_agent()
    for num_repetitions in [1, 10, 100]:
        for archi in ["mono", "multi"]:
            dde = ng.optimizers.DifferentialEvolution(crossover="dimension").set_name("DiscreteDE")
            for optim in ["PSO", "NGO", "Shiva", "DiagonalCMA", "CMA", "DE", "TwoPointsDE", "TBPSA", "OnePlusOne", "Zero",
                          "RandomSearch", "AlmostRotationInvariantDE", dde]:
                for env_budget in [5000, 10000, 20000, 40000]:
                    for num_workers in [1, 10, 100]:
                        # careful, not threadsafe
                        runner = rl.EnvironmentRunner(env.copy(), num_repetitions=num_repetitions, max_step=50)
                        func = rl.agents.TorchAgentFunction(agents[archi], runner, reward_postprocessing=lambda x: 1 - x)
                        opt_budget = env_budget // num_repetitions
                        yield Experiment(func, optim, budget=opt_budget, num_workers=num_workers, seed=next(seedg))  # type: ignore


# Intermediate definition for building a multiobjective problem.
class PackedFunctions(ExperimentFunction):

    def __init__(self, functions: tp.List[ArtificialFunction], upper_bounds: np.ndarray) -> None:
        self._functions = functions
        self._upper_bounds = upper_bounds
        self.multiobjective = MultiobjectiveFunction(self._mo, upper_bounds)
        super().__init__(self.multiobjective, self._functions[0].parametrization)
        # TODO add descriptors?

    def _mo(self, *args: tp.Any, **kwargs: tp.Any) -> np.ndarray:
        return np.array([f(*args, **kwargs) for f in self._functions])

    def copy(self) -> "PackedFunctions":
        return PackedFunctions([f.copy() for f in self._functions], self._upper_bounds)


@registry.register
def multiobjective_example(seed: tp.Optional[int] = None) -> tp.Iterator[Experiment]:
    seedg = create_seed_generator(seed)
    optims = ["NaiveTBPSA", "PSO", "DE", "LhsDE", "RandomSearch", "NGO", "Shiva", "DiagonalCMA", "CMA", "OnePlusOne", "TwoPointsDE"]
    optims.reverse()
    mofuncs: tp.List[PackedFunctions] = []
    for name1 in ["sphere", "cigar"]:
        for name2 in ["sphere", "cigar", "hm"]:
            mofuncs += [PackedFunctions([ArtificialFunction(name1, block_dimension=7),
                                         ArtificialFunction(name2, block_dimension=7)],
                                        upper_bounds=np.array((50., 50.)))]
            for name3 in ["sphere", "ellipsoid"]:
                mofuncs += [PackedFunctions([ArtificialFunction(name1, block_dimension=6),
                                             ArtificialFunction(name3, block_dimension=6),
                                             ArtificialFunction(name2, block_dimension=6)],
                                            upper_bounds=np.array((100, 100, 1000.)))]
    for mofunc in mofuncs:
        for optim in optims:
            for budget in list(range(100, 2901, 400)):
                for nw in [1, 100]:
                    yield Experiment(mofunc, optim, budget=budget, num_workers=nw, seed=next(seedg))


@registry.register
def manyobjective_example(seed: tp.Optional[int] = None) -> tp.Iterator[Experiment]:
    # prepare list of parameters to sweep for independent variables
    seedg = create_seed_generator(seed)
    optims = ["NaiveTBPSA", "PSO", "DE", "LhsDE", "RandomSearch", "NGO", "Shiva", "DiagonalCMA", "CMA", "OnePlusOne", "TwoPointsDE"]
    optims.reverse()
    mofuncs: tp.List[PackedFunctions] = []
    name_combinations = itertools.product(["sphere", "cigar"], ["sphere", "hm"], ["sphere", "ellipsoid"],
                                          ["rastrigin", "rosenbrock"], ["hm", "rosenbrock"], ["rastrigin", "cigar"])
    for names in name_combinations:
        mofuncs += [PackedFunctions([ArtificialFunction(name, block_dimension=6) for name in names],
                                    upper_bounds=np.array((100, 100, 1000., 7., 300., 500.)))]
    for mofunc in mofuncs:
        for optim in optims:
            for budget in list(range(100, 5901, 400)):
                for nw in [1, 100]:
                    yield Experiment(mofunc, optim, budget=budget, num_workers=nw, seed=next(seedg))


@registry.register
def far_optimum_es(seed: tp.Optional[int] = None) -> tp.Iterator[Experiment]:
    # prepare list of parameters to sweep for independent variables
    seedg = create_seed_generator(seed)
    popsizes = [5, 40]
    es = [ng.families.EvolutionStrategy(recombination_ratio=recomb, only_offsprings=False, popsize=pop)
          for recomb in [0, 1] for pop in popsizes]
    es += [ng.families.EvolutionStrategy(recombination_ratio=recomb, only_offsprings=only, popsize=pop,
                                         offsprings=10 if pop == 5 else 60)
           for only in [True, False] for recomb in [0, 1] for pop in popsizes]
    optimizers = ["CMA", "TwoPointsDE"] + es  # type: ignore
    for func in FarOptimumFunction.itercases():
        for optim in optimizers:
            for budget in [100, 400, 1000, 4000, 10000]:
                yield Experiment(func, optim, budget=budget, seed=next(seedg))


@registry.register
def photonics(seed: tp.Optional[int] = None) -> tp.Iterator[Experiment]:
    seedg = create_seed_generator(seed)
    popsizes = [20, 40, 80]
    es = [ng.families.EvolutionStrategy(recombination_ratio=recomb, only_offsprings=only, popsize=pop,
                                        offsprings=pop * 5)
          for only in [True, False] for recomb in [0.1, .5] for pop in popsizes]
    algos = ["TwoPointsDE", "DE", "RealSpacePSO", "PSO", "OnePlusOne", "ParametrizationDE", "NaiveTBPSA",
             "SplitOptimizer5", "Shiva", "NGO", "MultiCMA", "CMandAS2", "SplitOptimizer13"] + es  # type: ignore
    for method in ["clipping", "tanh"]:  # , "arctan"]:
        for name in ["bragg", "chirped", "morpho"]:
            func = Photonics(name, 60 if name == "morpho" else 80, bounding_method=method)
            for budget in [1e3, 1e4, 1e5, 1e6]:
                for algo in algos:
                    xp = Experiment(func, algo, int(budget), num_workers=1, seed=next(seedg))
                    if not xp.is_incoherent:
                        yield xp


@registry.register
def bragg_structure(seed: tp.Optional[int] = None) -> tp.Iterator[Experiment]:
    seedg = create_seed_generator(seed)
    recombinable: tp.List[tp.Union[str, ConfiguredOptimizer]] = [
        ng.families.EvolutionStrategy(recombination_ratio=0.1, popsize=40).set_name("Pairwise-ES"),
        ng.families.DifferentialEvolution(crossover="parametrization").set_name("Param-DE")
    ]
    algos: tp.List[tp.Union[str, ConfiguredOptimizer]] = ["TwoPointsDE", "DE", "CMA", "NaiveTBPSA", "DiagonalCMA"]
    algos += [ng.optimizers.ConfiguredPSO().set_name("PSO"), ng.optimizers.ParametrizedOnePlusOne().set_name("1+1")]
    func = Photonics("bragg", 80, bounding_method="clipping")
    func.parametrization.set_name("struct")
    #
    func_nostruct = Photonics("bragg", 80, bounding_method="clipping")
    func_nostruct.parametrization.set_name("non-struct").set_recombination(ng.p.mutation.RavelCrossover())  # type: ignore
    #
    func_mix = Photonics("bragg", 80, bounding_method="clipping")
    param = func_mix.parametrization
    param.set_name("mix")
    param.set_recombination(ng.p.Choice([ng.p.mutation.Crossover(axis=1), ng.p.mutation.RavelCrossover()]))  # type: ignore
    muts = ["gaussian", "cauchy", ng.p.mutation.Jumping(axis=1), ng.p.mutation.Translation(axis=1)]
    muts += [ng.p.mutation.LocalGaussian(axes=1, size=10)]
    param.set_mutation(custom=ng.p.Choice(muts))  # type: ignore
    for budget in [1e3, 1e4, 1e5, 1e6]:
        xpseed = next(seedg)
        for algo in algos:
            yield Experiment(func, algo, int(budget), num_workers=1, seed=xpseed)
        for f in [func, func_nostruct, func_mix]:
            for algo in recombinable:
                yield Experiment(f, algo, int(budget), num_workers=1, seed=xpseed)<|MERGE_RESOLUTION|>--- conflicted
+++ resolved
@@ -164,12 +164,8 @@
     """Parallel optimization on 3 classical objective functions."""
     seedg = create_seed_generator(seed)
     names = ["sphere", "rastrigin", "cigar"]
-<<<<<<< HEAD
-    optims = ["ScrHammersleySearch", "NGO", "Shiva", "DiagonalCMA", "CMA", "PSO", "NaiveTBPSA", "OnePlusOne", "DE", "TwoPointsDE", "NaiveIsoEMNA", "NaiveIsoEMNATBPSA"]
-=======
     optims = ["ScrHammersleySearch", "NGO", "Shiva", "DiagonalCMA", "CMA", "PSO",
               "NaiveTBPSA", "OnePlusOne", "DE", "TwoPointsDE", "NaiveIsoEMNA", "NaiveIsoEMNATBPSA"]
->>>>>>> 40fb1cb5
     functions = [
         ArtificialFunction(name, block_dimension=bd, useless_variables=bd * uv_factor)
         for name in names
@@ -187,12 +183,8 @@
     """Parallel optimization on 3 classical objective functions."""
     seedg = create_seed_generator(seed)
     names = ["sphere", "rastrigin", "cigar", "ellipsoid"]
-<<<<<<< HEAD
-    optims = ["IsoEMNA", "NaiveIsoEMNA", "AnisoEMNA", "NaiveAnisoEMNA", "CMA", "NaiveTBPSA", "NaiveIsoEMNATBPSA", "IsoEMNATBPSA","NaiveAnisoEMNATBPSA","AnisoEMNATBPSA"]
-=======
     optims = ["IsoEMNA", "NaiveIsoEMNA", "AnisoEMNA", "NaiveAnisoEMNA", "CMA", "NaiveTBPSA",
               "NaiveIsoEMNATBPSA", "IsoEMNATBPSA", "NaiveAnisoEMNATBPSA", "AnisoEMNATBPSA"]
->>>>>>> 40fb1cb5
     functions = [
         ArtificialFunction(name, block_dimension=bd, useless_variables=bd * uv_factor)
         for name in names
