# Copyright (c) Facebook, Inc. and its affiliates. All Rights Reserved.
#
# This source code is licensed under the MIT license found in the
# LICENSE file in the root directory of this source tree.

from typing import Iterator, Optional, List, Union, Any
import numpy as np
import nevergrad as ng
from ..functions import ExperimentFunction
from ..functions import ArtificialFunction
from ..functions import MultiobjectiveFunction
from ..functions import mlda as _mlda
from ..functions.arcoating import ARCoating
from ..functions.powersystems import PowerSystem
from ..functions.stsp import STSP
from ..functions import rl
from ..functions.games import game
from .xpbase import Experiment as Experiment
from .xpbase import create_seed_generator
from .xpbase import registry as registry  # noqa

# register all frozen experiments
from . import frozenexperiments  # noqa # pylint: disable=unused-import

# pylint: disable=stop-iteration-return, too-many-nested-blocks, too-many-locals, line-too-long
# for black (since lists are way too long...):
# fmt: off


# Discrete functions on {0,1}^d.
@registry.register
def discrete2(seed: Optional[int] = None) -> Iterator[Experiment]:
    # Discrete test bed, including useless variables, binary only.
    seedg = create_seed_generator(seed)
    names = [n for n in ArtificialFunction.list_sorted_function_names()
             if ("one" in n or "jump" in n) and ("5" not in n) and ("hard" in n)]
<<<<<<< HEAD
    optims = ["NGO", "cameleon", "CMA"] + sorted(
=======
    optims = ["NGO", "FTNGO", "FTNGO2", "CMA"] + sorted(
>>>>>>> 11dc8c85
        x for x, y in ng.optimizers.registry.items() if "andomSearch" in x or "PBIL" in x or "cGA" in x or
        ("iscrete" in x and "epea" not in x and "DE" not in x and "SSNEA" not in x)
    )
    functions = [
        ArtificialFunction(name, block_dimension=bd, num_blocks=n_blocks, useless_variables=bd * uv_factor * n_blocks)
        for name in names
        for bd in [5, 30, 180]
        for uv_factor in [0, 5, 10]
        for n_blocks in [1]
    ]
    for func in functions:
        for optim in optims:
            for nw in [1, 10]:
                for budget in [100, 200, 300, 400, 500, 600, 700, 800, 900, 1000, 1100, 1200, 1300, 1400, 1500, 1600, 1700,
                               1800, 1900, 2000, 2100, 2200, 2300, 2400, 2500, 2600, 2700, 2800, 2900, 3000]:  # , 10000]:
                    yield Experiment(func, optim, budget=budget, num_workers=nw, seed=next(seedg))


@registry.register
def discrete(seed: Optional[int] = None) -> Iterator[Experiment]:
    # Discrete test bed, including useless variables, 5 values or 2 values per character.
    seedg = create_seed_generator(seed)
    names = [n for n in ArtificialFunction.list_sorted_function_names() if "one" in n or "jump" in n]
<<<<<<< HEAD
    optims = ["NGO", "cameleon", "CMA"] + sorted(
=======
    optims = ["NGO", "FTNGO", "FTNGO2", "CMA"] + sorted(
>>>>>>> 11dc8c85
        x for x, y in ng.optimizers.registry.items()
        if "andomSearch" in x or ("iscrete" in x and "epea" not in x and "DE" not in x and "SSNEA" not in x)
    )
    # Block dimension = dimension of a block on which the function "name" is applied. There are several blocks,
    # and possibly useless variables; so the total dimension is num_blocks * block_dimension * (1+ uv_factor).
    functions = [
        ArtificialFunction(name, block_dimension=bd, num_blocks=n_blocks, useless_variables=bd * uv_factor * n_blocks)
        for name in names
        for bd in [5, 30, 180]
        for uv_factor in [0, 5, 10]
        for n_blocks in [1]
    ]
    for func in functions:
        for optim in optims:
            for budget in [100, 200, 300, 400, 500, 600, 700, 800, 900, 1000, 1100, 1200, 1300, 1400, 1500, 1600, 1700,
                           1800, 1900, 2000, 2100, 2200, 2300, 2400, 2500, 2600, 2700, 2800, 2900, 3000]:  # , 10000]:
                yield Experiment(func, optim, budget=budget, num_workers=1, seed=next(seedg))


@registry.register
def deceptive(seed: Optional[int] = None) -> Iterator[Experiment]:
    # prepare list of parameters to sweep for independent variables
    seedg = create_seed_generator(seed)
    names = ["deceptivemultimodal", "deceptiveillcond", "deceptivepath"]
<<<<<<< HEAD
    optims = ["NGO", "cameleon", "PSO", "MiniQrDE", "MiniLhsDE", "MiniDE", "CMA", "QrDE", "DE", "LhsDE"]
=======
    optims = ["NGO", "FTNGO", "FTNGO2", "PSO", "MiniQrDE", "MiniLhsDE", "MiniDE", "CMA", "QrDE", "DE", "LhsDE"]
>>>>>>> 11dc8c85
    functions = [
        ArtificialFunction(name, block_dimension=2, num_blocks=n_blocks, rotation=rotation, aggregator=aggregator)
        for name in names
        for rotation in [False, True]
        for n_blocks in [1, 2, 8, 16]
        for aggregator in ["sum", "max"]
    ]
    for func in functions:
        for optim in optims:
            for budget in [25, 37, 50, 75, 87] + list(range(100, 20001, 500)):
                yield Experiment(func, optim, budget=budget, num_workers=1, seed=next(seedg))


@registry.register
def largedoe(seed: Optional[int] = None) -> Iterator[Experiment]:
    # Additional large scale experiments for one-shot optimizers.
    seedg = create_seed_generator(seed)
    names = ["sphere"]
    optims = sorted(x for x, y in ng.optimizers.registry.items() if y.one_shot and "arg" not in x and "mal" not in x)
    functions = [
        ArtificialFunction(name, block_dimension=bd, num_blocks=n_blocks, useless_variables=bd * uv_factor * n_blocks)
        for name in names
        for bd in [1, 4, 20]
        for uv_factor in [0, 10, 100]
        for n_blocks in [1]
    ]
    for func in functions:
        for optim in optims:
            for budget in [30, 100, 3000]:
                yield Experiment(func, optim, budget=budget, num_workers=1, seed=next(seedg))


@registry.register
def parallel(seed: Optional[int] = None) -> Iterator[Experiment]:
    # prepare list of parameters to sweep for independent variables
    seedg = create_seed_generator(seed)
    names = ["sphere", "rastrigin", "cigar"]
<<<<<<< HEAD
    optims = ["ScrHammersleySearch", "NGO", "cameleon", "CMA", "PSO", "NaiveTBPSA", "OnePlusOne", "DE", "TwoPointsDE"]
=======
    optims = ["ScrHammersleySearch", "NGO", "FTNGO", "FTNGO2", "CMA", "PSO", "NaiveTBPSA", "OnePlusOne", "DE", "TwoPointsDE"]
>>>>>>> 11dc8c85
    functions = [
        ArtificialFunction(name, block_dimension=bd, useless_variables=bd * uv_factor)
        for name in names
        for bd in [25]
        for uv_factor in [0, 5]
    ]
    for func in functions:
        for optim in optims:
            for budget in [30, 100, 3000]:
                yield Experiment(func, optim, budget=budget, num_workers=int(budget / 5), seed=next(seedg))


@registry.register
def oneshot(seed: Optional[int] = None) -> Iterator[Experiment]:
    # prepare list of parameters to sweep for independent variables
    seedg = create_seed_generator(seed)
    names = ["sphere", "rastrigin", "cigar"]
    optims = sorted(x for x, y in ng.optimizers.registry.items() if y.one_shot)
    functions = [
        ArtificialFunction(name, block_dimension=bd, useless_variables=bd * uv_factor)
        for name in names
        for bd in [3, 25]
        for uv_factor in [0, 5]
    ]
    for func in functions:
        for optim in optims:
            for budget in [30, 100, 3000]:
                yield Experiment(func, optim, budget=budget, num_workers=budget, seed=next(seedg))


@registry.register
def multimodal(seed: Optional[int] = None, para: bool = False) -> Iterator[Experiment]:
    # prepare list of parameters to sweep for independent variables
    seedg = create_seed_generator(seed)
    names = ["hm", "rastrigin", "griewank", "rosenbrock", "ackley", "lunacek", "deceptivemultimodal"]
    # Keep in mind that Rosenbrock is multimodal in high dimension http://ieeexplore.ieee.org/document/6792472/.
<<<<<<< HEAD
    optims = ["NGO", "cameleon", "NaiveTBPSA", "TBPSA",
=======
    
    optims = ["NGO","FTNGO", "FTNGO2", "NaiveTBPSA", "TBPSA",
>>>>>>> 11dc8c85
              "CMA", "PSO", "DE", "MiniDE", "QrDE", "MiniQrDE", "LhsDE", "OnePlusOne",
              "TwoPointsDE", "OnePointDE", "AlmostRotationInvariantDE", "RotationInvariantDE",
              "Portfolio", "ASCMADEthird", "ASCMADEQRthird", "ASCMA2PDEthird", "CMandAS2", "CMandAS", "CM",
              "MultiCMA", "TripleCMA", "MultiScaleCMA"]
    if not para:
        optims += ["RSQP", "RCobyla", "RPowell", "SQPCMA", "SQP", "Cobyla", "Powell"]
    #+ list(sorted(x for x, y in ng.optimizers.registry.items() if "chain" in x or "BO" in x))
    functions = [
        ArtificialFunction(name, block_dimension=bd, useless_variables=bd * uv_factor)
        for name in names
        for bd in [3, 25]
        for uv_factor in [0, 5]
    ]
    for func in functions:
        for optim in optims:
            for budget in [3000, 10000, 30000, 100000]:
                for nw in [1000] if para else [1]:
                    yield Experiment(func, optim, budget=budget, num_workers=nw, seed=next(seedg))


@registry.register
def paramultimodal(seed: Optional[int] = None) -> Iterator[Experiment]:
    internal_generator = multimodal(seed, para=True)
    for xp in internal_generator:
        yield xp
                    
# pylint: disable=redefined-outer-name
@registry.register
def yabbob(seed: Optional[int] = None, parallel: bool = False, big: bool = False, noise: bool = False, hd: bool = False) -> Iterator[Experiment]:
    """Yet Another Black-Box Optimization Benchmark.
    """
    seedg = create_seed_generator(seed)
<<<<<<< HEAD
    optims = ["NaiveTBPSA", "TBPSA", "NGO", "cameleon", "CMA", "PSO", "DE", "MiniDE", "QrDE", "MiniQrDE", "LhsDE", "OnePlusOne",
=======
    optims = ["NaiveTBPSA", "TBPSA", "NGO", "FTNGO", "FTNGO2", "CMA", "PSO", "DE", "MiniDE", "QrDE", "MiniQrDE", "LhsDE", "OnePlusOne",
>>>>>>> 11dc8c85
              "TwoPointsDE", "OnePointDE", "AlmostRotationInvariantDE", "RotationInvariantDE", "CMandAS2", "CMandAS"]
    if not parallel:
        optims += ["SQP", "Cobyla", "Powell", "chainCMASQP", "chainCMAPowell"]
    #optims += [x for x, y in ng.optimizers.registry.items() if "chain" in x]
    names = ["hm", "rastrigin", "griewank", "rosenbrock", "ackley", "lunacek", "deceptivemultimodal", "bucherastrigin", "multipeak"]
    names += ["sphere", "doublelinearslope", "stepdoublelinearslope"]
    names += ["cigar", "altcigar", "ellipsoid", "altellipsoid", "stepellipsoid", "discus", "bentcigar"]
    names += ["deceptiveillcond", "deceptivemultimodal", "deceptivepath"]
    # Deceptive path is related to the sharp ridge function; there is a long path to the optimum.
    # Deceptive illcond is related to the difference of powers function; the conditioning varies as we get closer to the optimum.
    # Deceptive multimodal is related to the Weierstrass function and to the Schaffers function.
    functions = [
        ArtificialFunction(name, block_dimension=d, rotation=rotation, noise_level=100 if noise else 0) for name in names
        for rotation in [True, False]
        for num_blocks in [1]
        for d in ([100, 1000, 3000] if hd else [2, 10, 50])
    ]
    for optim in optims:
        for function in functions:
            for budget in [50, 200, 800, 3200, 12800] if (not big and not noise) else [40000, 80000]:
                xp = Experiment(function, optim, num_workers=100 if parallel else 1,
                                budget=budget, seed=next(seedg))
                if not xp.is_incoherent:
                    yield xp


@registry.register
def yabigbbob(seed: Optional[int] = None) -> Iterator[Experiment]:
    internal_generator = yabbob(seed, parallel=False, big=True)
    for xp in internal_generator:
        yield xp


@registry.register
def yahdbbob(seed: Optional[int] = None) -> Iterator[Experiment]:
    internal_generator = yabbob(seed, hd=True)
    for xp in internal_generator:
        yield xp


@registry.register
def yaparabbob(seed: Optional[int] = None) -> Iterator[Experiment]:
    internal_generator = yabbob(seed, parallel=True, big=False)
    for xp in internal_generator:
        yield xp


@registry.register
def yanoisybbob(seed: Optional[int] = None) -> Iterator[Experiment]:
    internal_generator = yabbob(seed, noise=True)
    for xp in internal_generator:
        yield xp


@registry.register
def illcondi(seed: Optional[int] = None) -> Iterator[Experiment]:
    """All optimizers on ill cond problems
    """
    seedg = create_seed_generator(seed)
<<<<<<< HEAD
    optims = ["NGO", "cameleon", "CMA", "PSO", "DE", "MiniDE", "QrDE", "MiniQrDE", "LhsDE", "OnePlusOne", "SQP", "Cobyla",
=======
    optims = ["NGO", "FTNGO", "FTNGO2", "CMA", "PSO", "DE", "MiniDE", "QrDE", "MiniQrDE", "LhsDE", "OnePlusOne", "SQP", "Cobyla",
>>>>>>> 11dc8c85
              "Powell", "TwoPointsDE", "OnePointDE", "AlmostRotationInvariantDE", "RotationInvariantDE"]
    functions = [
        ArtificialFunction(name, block_dimension=50, rotation=rotation) for name in ["cigar", "ellipsoid"] for rotation in [True, False]
    ]
    for optim in optims:
        for function in functions:
            for budget in [100, 1000, 10000]:
                yield Experiment(function, optim, budget=budget, num_workers=1, seed=next(seedg))


@registry.register
def illcondipara(seed: Optional[int] = None) -> Iterator[Experiment]:
    """All optimizers on ill cond problems
    """
    seedg = create_seed_generator(seed)
<<<<<<< HEAD
    optims = ["NGO", "cameleon", "CMA", "PSO", "DE", "MiniDE", "QrDE", "MiniQrDE", "LhsDE", "OnePlusOne",
=======
    optims = ["NGO", "FTNGO", "FTNGO2", "CMA", "PSO", "DE", "MiniDE", "QrDE", "MiniQrDE", "LhsDE", "OnePlusOne",
>>>>>>> 11dc8c85
              "TwoPointsDE", "OnePointDE", "AlmostRotationInvariantDE", "RotationInvariantDE",
              "Portfolio", "ASCMADEthird", "ASCMADEQRthird", "ASCMA2PDEthird", "CMandAS2", "CMandAS", "CM",
              "MultiCMA", "TripleCMA", "MultiScaleCMA", "RSQP", "RCobyla", "RPowell", "SQPCMA"]
    functions = [
        ArtificialFunction(name, block_dimension=50, rotation=rotation) for name in ["cigar", "ellipsoid"] for rotation in [True, False]
    ]
    for optim in optims:
        for function in functions:
            for budget in [100, 1000, 10000]:
                yield Experiment(function, optim, budget=budget, num_workers=1, seed=next(seedg))


@registry.register
def constrained_illconditioned_parallel(seed: Optional[int] = None) -> Iterator[Experiment]:
    """All optimizers on ill cond problems
    """
    seedg = create_seed_generator(seed)
<<<<<<< HEAD
    optims = ["NGO", "cameleon", "CMA", "PSO", "DE", "MiniDE", "QrDE", "MiniQrDE", "LhsDE", "OnePlusOne", "SQP", "Cobyla", "Powell",
=======
    optims = ["NGO", "FTNGO", "FTNGO2", "CMA", "PSO", "DE", "MiniDE", "QrDE", "MiniQrDE", "LhsDE", "OnePlusOne", "SQP", "Cobyla", "Powell",
>>>>>>> 11dc8c85
              "TwoPointsDE", "OnePointDE", "AlmostRotationInvariantDE", "RotationInvariantDE",
              "Portfolio", "ASCMADEthird", "ASCMADEQRthird", "ASCMA2PDEthird", "CMandAS2", "CMandAS", "CM",
              "MultiCMA", "TripleCMA", "MultiScaleCMA", "RSQP", "RCobyla", "RPowell", "SQPCMA"]
    functions = [
        ArtificialFunction(name, block_dimension=50, rotation=rotation) for name in ["cigar", "ellipsoid"] for rotation in [True, False]
    ]
    for optim in optims:
        for function in functions:
            for budget in [400, 4000, 40000]:
                yield Experiment(function, optim, budget=budget, num_workers=1, seed=next(seedg), cheap_constraint_checker=lambda x: np.sum(x) > 0)


@registry.register
def doe_dim10(seed: Optional[int] = None) -> Iterator[Experiment]:  # LHS performs best, followed by QR and random
    # nearly equally (Hammersley better than random, Halton not clearly; scrambling improves results).
    # prepare list of parameters to sweep for independent variables
    names = ["sphere"]
    seedg = create_seed_generator(seed)
    optims = sorted(x for x, y in ng.optimizers.registry.items() if y.one_shot and "arg" not in x and "mal" not in x)
    functions = [
        ArtificialFunction(name, block_dimension=bd, num_blocks=n_blocks, useless_variables=bd * uv_factor * n_blocks)
        for name in names
        for bd in [10]
        for uv_factor in [0]
        for n_blocks in [1]
    ]
    for func in functions:
        for optim in optims:
            for budget in [30, 100, 3000, 10000]:
                yield Experiment(func, optim, budget=budget, num_workers=1, seed=next(seedg))


@registry.register
def noisy(seed: Optional[int] = None) -> Iterator[Experiment]:
    """All noisy optimization methods on a few noisy problems.
    """
    seedg = create_seed_generator(seed)
<<<<<<< HEAD
    optims = ["NGO", "cameleon"] + sorted(
=======
    optims = ["NGO", "FTNGO", "FTNGO2"] + sorted(
>>>>>>> 11dc8c85
        x for x, y in ng.optimizers.registry.items() if ("SPSA" in x or "TBPSA" in x or "ois" in x or "epea" in x or "Random" in x)
    )
    for budget in [50000]:
        for optim in optims:
            for d in [2, 20, 200]:
                for name in ["sphere", "rosenbrock"]:
                    for noise_dissymmetry in [False, True]:
                        function = ArtificialFunction(
                            name=name,
                            rotation=True,
                            block_dimension=d,
                            noise_level=10,
                            noise_dissymmetry=noise_dissymmetry,
                            translation_factor=1.0,
                        )
                        yield Experiment(function, optim, budget=budget, seed=next(seedg))


@registry.register
def hdbo4d(seed: Optional[int] = None) -> Iterator[Experiment]:
    """All Bayesian optimization methods on various functions.
    """
    seedg = create_seed_generator(seed)
    for budget in [25, 31, 37, 43, 50, 60]:
        for optim in sorted(x for x, y in ng.optimizers.registry.items() if "BO" in x):
            for rotation in [False]:
                for d in [20]:
                    for name in ["sphere", "cigar", "hm", "ellipsoid"]:
                        for u in [0]:
                            function = ArtificialFunction(
                                name=name, rotation=rotation, block_dimension=d, useless_variables=d * u, translation_factor=1.0
                            )
                            yield Experiment(function, optim, budget=budget, seed=next(seedg))


@registry.register
def spsa_benchmark(seed: Optional[int] = None) -> Iterator[Experiment]:
    """All optimizers on ill cond problems. This benchmark is based on the noise benchmark.
    """
    seedg = create_seed_generator(seed)
    optims = sorted(x for x, y in ng.optimizers.registry.items() if (any(e in x for e in "TBPSA SPSA".split()) and "iscr" not in x))
    for budget in [500, 1000, 2000, 4000, 8000, 16000, 32000, 64000, 128000]:
        for optim in optims:
            for rotation in [True, False]:
                for name in ["sphere", "sphere4", "cigar"]:
                    function = ArtificialFunction(name=name, rotation=rotation, block_dimension=20, noise_level=10)
                    yield Experiment(function, optim, budget=budget, seed=next(seedg))


@registry.register
def realworld(seed: Optional[int] = None) -> Iterator[Experiment]:
    # This experiment contains:
    # - a subset of MLDA (excluding the perceptron: 10 functions rescaled or not.
    # - ARCoating https://arxiv.org/abs/1904.02907: 1 function.
    # - The 007 game: 1 function, noisy.
    # - PowerSystem: a power system simulation problem.
    # - STSP: a simple TSP problem.
    # MLDA stuff, except the Perceptron.
    funcs: List[Union[ExperimentFunction, rl.agents.TorchAgentFunction]] = [
        _mlda.Clustering.from_mlda(name, num, rescale) for name, num in [("Ruspini", 5), ("German towns", 10)] for rescale in [True, False]
    ]
    funcs += [
        _mlda.SammonMapping.from_mlda("Virus", rescale=False),
        _mlda.SammonMapping.from_mlda("Virus", rescale=True),
        _mlda.SammonMapping.from_mlda("Employees"),
    ]
    funcs += [_mlda.Landscape(transform) for transform in [None, "square", "gaussian"]]

    # Adding ARCoating.
    funcs += [ARCoating()]
    funcs += [PowerSystem(), PowerSystem(13)]
    funcs += [STSP(), STSP(500)]

    funcs += [game.Game("war")]
    funcs += [game.Game("batawaf")]
    funcs += [game.Game("flip")]
    funcs += [game.Game("guesswho")]
    funcs += [game.Game("bigguesswho")]

    # 007 with 100 repetitions, both mono and multi architectures.
    base_env = rl.envs.DoubleOSeven(verbose=False)
    random_agent = rl.agents.Agent007(base_env)
    modules = {'mono': rl.agents.Perceptron, 'multi': rl.agents.DenseNet}
    agents = {a: rl.agents.TorchAgent.from_module_maker(base_env, m, deterministic=False) for a, m in modules.items()}
    env = base_env.with_agent(player_0=random_agent).as_single_agent()
    runner = rl.EnvironmentRunner(env.copy(), num_repetitions=100, max_step=50)
    for archi in ["mono", "multi"]:
        func = rl.agents.TorchAgentFunction(agents[archi], runner, reward_postprocessing=lambda x: 1 - x)
        funcs += [func]
    seedg = create_seed_generator(seed)
    algos = ["NaiveTBPSA", "LargeScrHammersleySearch", "ScrHammersleySearch", "PSO", "OnePlusOne",
<<<<<<< HEAD
             "NGO", "cameleon", "CMA", "TwoPointsDE", "QrDE", "LhsDE", "Zero", "StupidRandom", "RandomSearch", "HaltonSearch",
=======
             "NGO","FTNGO","FTNGO2", "CMA", "TwoPointsDE", "QrDE", "LhsDE", "Zero", "StupidRandom", "RandomSearch", "HaltonSearch",
>>>>>>> 11dc8c85
             "RandomScaleRandomSearch", "MiniDE"]
    for budget in [25, 50, 100, 200, 400, 800, 1600, 3200, 6400, 12800]:
        for num_workers in [1, 10, 100]:
            if num_workers < budget:
                for algo in algos:
                    for fu in funcs:
                        xp = Experiment(fu, algo, budget, num_workers=num_workers, seed=next(seedg))
                        if not xp.is_incoherent:
                            yield xp


@registry.register
def simpletsp(seed: Optional[int] = None) -> Iterator[Experiment]:
    funcs = [STSP(10), STSP(100), STSP(1000), STSP(10000)]
    seedg = create_seed_generator(seed)
    algos = ["NaiveTBPSA", "SQP", "Powell", "LargeScrHammersleySearch", "ScrHammersleySearch", "PSO", "OnePlusOne",
<<<<<<< HEAD
             "NGO", "cameleon", "CMA", "TwoPointsDE", "QrDE", "LhsDE", "Zero", "StupidRandom", "RandomSearch", "HaltonSearch",
=======
             "NGO", "FTNGO", "FTNGO2", "CMA", "TwoPointsDE", "QrDE", "LhsDE", "Zero", "StupidRandom", "RandomSearch", "HaltonSearch",
>>>>>>> 11dc8c85
             "RandomScaleRandomSearch", "MiniDE"]
    for budget in [25, 50, 100, 200, 400, 800, 1600, 3200, 6400, 12800, 25600]:
        for num_workers in [1]:  # , 10, 100]:
            if num_workers < budget:
                for algo in algos:
                    for fu in funcs:
                        xp = Experiment(fu, algo, budget, num_workers=num_workers, seed=next(seedg))
                        if not xp.is_incoherent:
                            yield xp


@registry.register
def fastgames(seed: Optional[int] = None) -> Iterator[Experiment]:
    funcs: List[ExperimentFunction] = []
    funcs += [game.Game("war")]
    funcs += [game.Game("batawaf")]
    funcs += [game.Game("flip")]
    funcs += [game.Game("guesswho")]
    funcs += [game.Game("bigguesswho")]
    seedg = create_seed_generator(seed)
    algos = ["NaiveTBPSA", "ScrHammersleySearch", "PSO", "OnePlusOne",
             "CMA", "TwoPointsDE", "QrDE", "LhsDE", "Zero", "StupidRandom", "RandomSearch", "HaltonSearch",
<<<<<<< HEAD
             "RandomScaleRandomSearch", "MiniDE", "SplitOptimizer5", "NGO", "cameleon"]
=======
             "RandomScaleRandomSearch", "MiniDE", "SplitOptimizer5", "NGO", "FTNGO", "FTNGO2"]
>>>>>>> 11dc8c85
    for budget in [1600, 3200, 6400, 12800]:
        for num_workers in [1, 10, 100]:
            if num_workers < budget:
                for algo in algos:
                    for fu in funcs:
                        xp = Experiment(fu, algo, budget, num_workers=num_workers, seed=next(seedg))
                        if not xp.is_incoherent:
                            yield xp


@registry.register
def bigfastgames(seed: Optional[int] = None) -> Iterator[Experiment]:
    funcs: List[ExperimentFunction] = []
    funcs += [game.Game("war")]
    funcs += [game.Game("batawaf")]
    funcs += [game.Game("flip")]
    funcs += [game.Game("guesswho")]
    funcs += [game.Game("bigguesswho")]
    seedg = create_seed_generator(seed)
    algos = ["NaiveTBPSA", "ScrHammersleySearch", "PSO", "OnePlusOne",
             "CMA", "TwoPointsDE", "QrDE", "LhsDE", "Zero", "StupidRandom", "RandomSearch", "HaltonSearch",
<<<<<<< HEAD
             "RandomScaleRandomSearch", "MiniDE", "SplitOptimizer5", "NGO", "cameleon"]
=======
             "RandomScaleRandomSearch", "MiniDE", "SplitOptimizer5", "NGO", "FTNGO", "FTNGO2"]
>>>>>>> 11dc8c85
    for budget in [25600, 51200, 102400]:
        for num_workers in [1, 10, 100]:
            if num_workers < budget:
                for algo in algos:
                    for fu in funcs:
                        xp = Experiment(fu, algo, budget, num_workers=num_workers, seed=next(seedg))
                        if not xp.is_incoherent:
                            yield xp


@registry.register
def powersystems(seed: Optional[int] = None) -> Iterator[Experiment]:
    funcs: List[ExperimentFunction] = []
    funcs += [PowerSystem(3)]
    funcs += [PowerSystem(num_dams=3, depth=5, width=5)]
    funcs += [PowerSystem(num_dams=3, depth=9, width=9)]
    funcs += [PowerSystem(5)]
    funcs += [PowerSystem(num_dams=5, depth=5, width=5)]
    funcs += [PowerSystem(num_dams=5, depth=9, width=9)]
    funcs += [PowerSystem(9)]
    funcs += [PowerSystem(num_dams=9, width=5, depth=5)]
    funcs += [PowerSystem(num_dams=9, width=9, depth=9)]
    funcs += [PowerSystem(13)]
    funcs += [PowerSystem(num_dams=13, width=5, depth=5)]
    funcs += [PowerSystem(num_dams=13, width=9, depth=9)]

    seedg = create_seed_generator(seed)
    algos = ["NaiveTBPSA", "ScrHammersleySearch", "PSO", "OnePlusOne",
             "CMA", "TwoPointsDE", "QrDE", "LhsDE", "Zero", "StupidRandom", "RandomSearch", "HaltonSearch",
             "RandomScaleRandomSearch", "MiniDE", "SplitOptimizer5", "SplitOptimizer9", "SplitOptimizer",
<<<<<<< HEAD
             "NGO", "cameleon", "SplitOptimizer3", "SplitOptimizer13"]
=======
             "NGO", "FTNGO", "FTNGO2", "SplitOptimizer3", "SplitOptimizer13"]
>>>>>>> 11dc8c85
    for budget in [1600, 3200, 6400, 12800]:
        for num_workers in [1, 10, 100]:
            if num_workers < budget:
                for algo in algos:
                    for fu in funcs:
                        xp = Experiment(fu, algo, budget, num_workers=num_workers, seed=next(seedg))
                        if not xp.is_incoherent:
                            yield xp


@registry.register
def powersystemsbig(seed: Optional[int] = None) -> Iterator[Experiment]:
    funcs: List[ExperimentFunction] = []
    funcs += [PowerSystem(3)]
    funcs += [PowerSystem(num_dams=3, depth=5, width=5)]
    funcs += [PowerSystem(num_dams=3, depth=9, width=9)]
    funcs += [PowerSystem(5)]
    funcs += [PowerSystem(num_dams=5, depth=5, width=5)]
    funcs += [PowerSystem(num_dams=5, depth=9, width=9)]
    funcs += [PowerSystem(9)]
    funcs += [PowerSystem(num_dams=9, width=5, depth=5)]
    funcs += [PowerSystem(num_dams=9, width=9, depth=9)]
    funcs += [PowerSystem(13)]
    funcs += [PowerSystem(num_dams=13, width=5, depth=5)]
    funcs += [PowerSystem(num_dams=13, width=9, depth=9)]

    seedg = create_seed_generator(seed)
<<<<<<< HEAD
    algos = ["NaiveTBPSA", "SQP", "Powell", "LargeScrHammersleySearch", "ScrHammersleySearch", "NGO", "cameleon", "PSO", "OnePlusOne",
=======
    algos = ["NaiveTBPSA", "SQP", "Powell", "LargeScrHammersleySearch", "ScrHammersleySearch", "NGO", "FTNGO", "FTNGO2", "PSO", "OnePlusOne",
>>>>>>> 11dc8c85
             "CMA", "TwoPointsDE", "QrDE", "LhsDE", "Zero", "StupidRandom", "RandomSearch", "HaltonSearch",
             "RandomScaleRandomSearch", "MiniDE", "SplitOptimizer5", "SplitOptimizer9", "SplitOptimizer", "SplitOptimizer3", "SplitOptimizer13"]
    for budget in [25600, 51200, 102400, 204800, 409600]:
        for num_workers in [1]:
            if num_workers < budget:
                for algo in algos:
                    for fu in funcs:
                        xp = Experiment(fu, algo, budget, num_workers=num_workers, seed=next(seedg))
                        if not xp.is_incoherent:
                            yield xp


@registry.register
def mlda(seed: Optional[int] = None) -> Iterator[Experiment]:
    funcs: List[ExperimentFunction] = [
        _mlda.Clustering.from_mlda(name, num, rescale) for name, num in [("Ruspini", 5), ("German towns", 10)] for rescale in [True, False]
    ]
    funcs += [
        _mlda.SammonMapping.from_mlda("Virus", rescale=False),
        _mlda.SammonMapping.from_mlda("Virus", rescale=True),
        _mlda.SammonMapping.from_mlda("Employees"),
    ]
    funcs += [_mlda.Perceptron.from_mlda(name) for name in ["quadratic", "sine", "abs", "heaviside"]]
    funcs += [_mlda.Landscape(transform) for transform in [None, "square", "gaussian"]]
    seedg = create_seed_generator(seed)
    algos = ["NaiveTBPSA", "LargeScrHammersleySearch", "ScrHammersleySearch", "PSO", "OnePlusOne",
             "CMA", "TwoPointsDE", "QrDE", "LhsDE", "Zero", "StupidRandom", "RandomSearch", "HaltonSearch",
<<<<<<< HEAD
             "RandomScaleRandomSearch", "MiniDE", "NGO", "cameleon"]
=======
             "RandomScaleRandomSearch", "MiniDE", "NGO", "FTNGO", "FTNGO2"]
>>>>>>> 11dc8c85
    for budget in [25, 50, 100, 200, 400, 800, 1600, 3200, 6400, 12800]:
        for num_workers in [1, 10, 100]:
            if num_workers < budget:
                for algo in algos:
                    for func in funcs:
                        xp = Experiment(func, algo, budget, num_workers=num_workers, seed=next(seedg))
                        if not xp.is_incoherent:
                            yield xp


# @registry.register
# def mldaas(seed: Optional[int] = None) -> Iterator[Experiment]:
#     funcs: List[ExperimentFunction] = [
#         _mlda.Clustering.from_mlda(name, num, rescale) for name, num in [("Ruspini", 5), ("German towns", 10)] for rescale in [True, False]
#     ]
#     funcs += [
#         _mlda.SammonMapping.from_mlda("Virus", rescale=False),
#         _mlda.SammonMapping.from_mlda("Virus", rescale=True),
#         _mlda.SammonMapping.from_mlda("Employees"),
#     ]
#     funcs += [_mlda.Perceptron.from_mlda(name) for name in ["quadratic", "sine", "abs", "heaviside"]]
#     funcs += [_mlda.Landscape(transform) for transform in [None, "square", "gaussian"]]
#     seedg = create_seed_generator(seed)
#     algos = ["NaiveTBPSA", "ScrHammersleySearch", "PSO", "OnePlusOne", "NGO", "cameleon", "CMA", "OnePointDE", "TwoPointsDE", "QrDE", "LhsDE",
#              "Zero", "PortfolioDiscreteOnePlusOne", "CauchyOnePlusOne", "RandomSearch", "RandomSearchPlusMiddlePoint",
#              "HaltonSearchPlusMiddlePoint", "MiniQrDE", "HaltonSearch", "RandomScaleRandomSearch", "MiniDE", "DiscreteOnePlusOne",
#              "ScrHaltonSearch", "ScrHammersleySearchPlusMiddlePoint", "HaltonSearch", "MilliCMA", "MicroCMA"]
#     # pylint: disable=too-many-nested-blocks
#     algos += ["Portfolio", "ASCMADEthird", "ASCMADEQRthird", "ASCMA2PDEthird", "CMandAS2", "CMandAS",
#               "CM", "MultiCMA", "TripleCMA", "MultiScaleCMA"]
#     for budget in [9600, 12800, 25600]:  # , 51200]:#, 102400]:
#         for num_workers in [10, 100, 1000]:  # [1, 10, 100]:
#             for algo in algos:
#                 for func in funcs:
#                     if num_workers < budget:
#                         xp = Experiment(func, algo, budget, num_workers=num_workers, seed=next(seedg))
#                         if not xp.is_incoherent:
#                             yield xp


@registry.register
def arcoating(seed: Optional[int] = None) -> Iterator[Experiment]:
    seedg = create_seed_generator(seed)
    algos = ["NaiveTBPSA", "Cobyla", "SQP", "Powell", "LargeScrHammersleySearch", "ScrHammersleySearch", "PSO",
<<<<<<< HEAD
             "OnePlusOne", "NGO", "cameleon", "CMA", "TwoPointsDE", "QrDE", "LhsDE", "Zero", "StupidRandom"]
=======
             "OnePlusOne", "NGO", "FTNGO", "FTNGO2", "CMA", "TwoPointsDE", "QrDE", "LhsDE", "Zero", "StupidRandom"]
>>>>>>> 11dc8c85
    # for budget in [50, 100, 200, 400, 800, 1600, 3200, 6400, 12800]:
    for budget in [100 * 5 ** k for k in range(6)]:  # from 100 to 312500
        for num_workers in [1, 10, 100]:
            for algo in algos:
                for func in [ARCoating(10, 400), ARCoating(35, 700), ARCoating(70, 1000)]:
                    xp = Experiment(func, algo, budget, num_workers=num_workers, seed=next(seedg))
                    if not xp.is_incoherent:
                        yield xp


@registry.register
def double_o_seven(seed: Optional[int] = None) -> Iterator[Experiment]:
    # pylint: disable=too-many-locals
    seedg = create_seed_generator(seed)
    base_env = rl.envs.DoubleOSeven(verbose=False)
    random_agent = rl.agents.Agent007(base_env)
    modules = {'mono': rl.agents.Perceptron, 'multi': rl.agents.DenseNet}
    agents = {a: rl.agents.TorchAgent.from_module_maker(base_env, m, deterministic=False) for a, m in modules.items()}
    env = base_env.with_agent(player_0=random_agent).as_single_agent()
    for num_repetitions in [1, 10, 100]:
        for archi in ["mono", "multi"]:
            dde = ng.optimizers.DifferentialEvolution(crossover="dimension").with_name("DiscreteDE")
<<<<<<< HEAD
            for optim in ["PSO", "NGO", "cameleon", "CMA", "DE", "TwoPointsDE", "TBPSA", "OnePlusOne", "Zero",
=======
            for optim in ["PSO", "NGO", "FTNGO", "FTNGO2", "CMA", "DE", "TwoPointsDE", "TBPSA", "OnePlusOne", "Zero",
>>>>>>> 11dc8c85
                          "RandomSearch", "AlmostRotationInvariantDE", dde]:
                for env_budget in [5000, 10000, 20000, 40000]:
                    for num_workers in [1, 10, 100]:
                        # careful, not threadsafe
                        runner = rl.EnvironmentRunner(env.copy(), num_repetitions=num_repetitions, max_step=50)
                        func = rl.agents.TorchAgentFunction(agents[archi], runner, reward_postprocessing=lambda x: 1 - x)
                        opt_budget = env_budget // num_repetitions
                        yield Experiment(func, optim, budget=opt_budget, num_workers=num_workers, seed=next(seedg))  # type: ignore


# Intermediate definition for building a multiobjective problem.
class PackedFunctions(ExperimentFunction):

    def __init__(self, functions: List[ArtificialFunction], upper_bounds: np.ndarray) -> None:
        self._functions = functions
        self._upper_bounds = upper_bounds
        self.multiobjective = MultiobjectiveFunction(self._mo, upper_bounds)
        super().__init__(self.multiobjective, self._functions[0].parametrization)
        # TODO add descriptors?

    def _mo(self, *args: Any, **kwargs: Any) -> np.ndarray:
        return np.array([f(*args, **kwargs) for f in self._functions])

    def copy(self) -> "PackedFunctions":
        return PackedFunctions([f.copy() for f in self._functions], self._upper_bounds)


@registry.register
def multiobjective_example(seed: Optional[int] = None) -> Iterator[Experiment]:
    # prepare list of parameters to sweep for independent variables
    seedg = create_seed_generator(seed)
<<<<<<< HEAD
    optims = ["NaiveTBPSA", "PSO", "DE", "LhsDE", "RandomSearch", "NGO", "cameleon", "CMA", "OnePlusOne", "TwoPointsDE"]
=======
    optims = ["NaiveTBPSA", "PSO", "DE", "LhsDE", "RandomSearch", "NGO", "FTNGO", "FTNGO2", "CMA", "OnePlusOne", "TwoPointsDE"]
>>>>>>> 11dc8c85
    mofuncs: List[PackedFunctions] = []
    for name1 in ["sphere", "cigar"]:
        for name2 in ["sphere", "cigar", "hm"]:
            mofuncs += [PackedFunctions([ArtificialFunction(name1, block_dimension=7),
                                         ArtificialFunction(name2, block_dimension=7)],
                                        upper_bounds=np.array((50., 50.)))]
            for name3 in ["sphere", "ellipsoid"]:
                mofuncs += [PackedFunctions([ArtificialFunction(name1, block_dimension=6),
                                             ArtificialFunction(name3, block_dimension=6),
                                             ArtificialFunction(name2, block_dimension=6)],
                                            upper_bounds=np.array((100, 100, 1000.)))]
    for mofunc in mofuncs:
        for optim in optims:
            for budget in list(range(100, 2901, 400)):
                for nw in [1, 100]:
                    yield Experiment(mofunc, optim, budget=budget, num_workers=nw, seed=next(seedg))


@registry.register
def manyobjective_example(seed: Optional[int] = None) -> Iterator[Experiment]:
    # prepare list of parameters to sweep for independent variables
    seedg = create_seed_generator(seed)
<<<<<<< HEAD
    optims = ["NaiveTBPSA", "PSO", "DE", "LhsDE", "RandomSearch", "NGO", "cameleon", "CMA", "OnePlusOne", "TwoPointsDE"]
=======
    optims = ["NaiveTBPSA", "PSO", "DE", "LhsDE", "RandomSearch", "NGO", "FTNGO", "FTNGO2", "CMA", "OnePlusOne", "TwoPointsDE"]
>>>>>>> 11dc8c85
    mofuncs: List[PackedFunctions] = []
    for name1 in ["sphere", "cigar"]:
        for name2 in ["sphere", "hm"]:
            for name3 in ["sphere", "ellipsoid"]:
                for name4 in ["rastrigin", "rosenbrock"]:
                    for name5 in ["hm", "rosenbrock"]:
                        for name6 in ["rastrigin", "cigar"]:
                            mofuncs += [PackedFunctions([ArtificialFunction(name1, block_dimension=6),
                                                         ArtificialFunction(name2, block_dimension=6),
                                                         ArtificialFunction(name3, block_dimension=6),
                                                         ArtificialFunction(name4, block_dimension=6),
                                                         ArtificialFunction(name5, block_dimension=6),
                                                         ArtificialFunction(name6, block_dimension=6)],
                                                        upper_bounds=np.array((100, 100, 1000., 7., 300., 500.)))]
    for mofunc in mofuncs:
        for optim in optims:
            for budget in list(range(100, 5901, 400)):
                for nw in [1, 100]:
                    yield Experiment(mofunc, optim, budget=budget, num_workers=nw, seed=next(seedg))<|MERGE_RESOLUTION|>--- conflicted
+++ resolved
@@ -34,11 +34,7 @@
     seedg = create_seed_generator(seed)
     names = [n for n in ArtificialFunction.list_sorted_function_names()
              if ("one" in n or "jump" in n) and ("5" not in n) and ("hard" in n)]
-<<<<<<< HEAD
-    optims = ["NGO", "cameleon", "CMA"] + sorted(
-=======
-    optims = ["NGO", "FTNGO", "FTNGO2", "CMA"] + sorted(
->>>>>>> 11dc8c85
+    optims = ["NGO", "cameleon", "FTNGO", "cameleon", "FTNGO2", "CMA"] + sorted(
         x for x, y in ng.optimizers.registry.items() if "andomSearch" in x or "PBIL" in x or "cGA" in x or
         ("iscrete" in x and "epea" not in x and "DE" not in x and "SSNEA" not in x)
     )
@@ -62,11 +58,7 @@
     # Discrete test bed, including useless variables, 5 values or 2 values per character.
     seedg = create_seed_generator(seed)
     names = [n for n in ArtificialFunction.list_sorted_function_names() if "one" in n or "jump" in n]
-<<<<<<< HEAD
-    optims = ["NGO", "cameleon", "CMA"] + sorted(
-=======
-    optims = ["NGO", "FTNGO", "FTNGO2", "CMA"] + sorted(
->>>>>>> 11dc8c85
+    optims = ["NGO", "FTNGO", "cameleon", "FTNGO2", "CMA"] + sorted(
         x for x, y in ng.optimizers.registry.items()
         if "andomSearch" in x or ("iscrete" in x and "epea" not in x and "DE" not in x and "SSNEA" not in x)
     )
@@ -91,11 +83,7 @@
     # prepare list of parameters to sweep for independent variables
     seedg = create_seed_generator(seed)
     names = ["deceptivemultimodal", "deceptiveillcond", "deceptivepath"]
-<<<<<<< HEAD
-    optims = ["NGO", "cameleon", "PSO", "MiniQrDE", "MiniLhsDE", "MiniDE", "CMA", "QrDE", "DE", "LhsDE"]
-=======
-    optims = ["NGO", "FTNGO", "FTNGO2", "PSO", "MiniQrDE", "MiniLhsDE", "MiniDE", "CMA", "QrDE", "DE", "LhsDE"]
->>>>>>> 11dc8c85
+    optims = ["NGO", "FTNGO", "cameleon", "FTNGO2", "PSO", "MiniQrDE", "MiniLhsDE", "MiniDE", "CMA", "QrDE", "DE", "LhsDE"]
     functions = [
         ArtificialFunction(name, block_dimension=2, num_blocks=n_blocks, rotation=rotation, aggregator=aggregator)
         for name in names
@@ -133,11 +121,7 @@
     # prepare list of parameters to sweep for independent variables
     seedg = create_seed_generator(seed)
     names = ["sphere", "rastrigin", "cigar"]
-<<<<<<< HEAD
-    optims = ["ScrHammersleySearch", "NGO", "cameleon", "CMA", "PSO", "NaiveTBPSA", "OnePlusOne", "DE", "TwoPointsDE"]
-=======
-    optims = ["ScrHammersleySearch", "NGO", "FTNGO", "FTNGO2", "CMA", "PSO", "NaiveTBPSA", "OnePlusOne", "DE", "TwoPointsDE"]
->>>>>>> 11dc8c85
+    optims = ["ScrHammersleySearch", "NGO", "FTNGO", "cameleon", "FTNGO2", "CMA", "PSO", "NaiveTBPSA", "OnePlusOne", "DE", "TwoPointsDE"]
     functions = [
         ArtificialFunction(name, block_dimension=bd, useless_variables=bd * uv_factor)
         for name in names
@@ -174,12 +158,8 @@
     seedg = create_seed_generator(seed)
     names = ["hm", "rastrigin", "griewank", "rosenbrock", "ackley", "lunacek", "deceptivemultimodal"]
     # Keep in mind that Rosenbrock is multimodal in high dimension http://ieeexplore.ieee.org/document/6792472/.
-<<<<<<< HEAD
-    optims = ["NGO", "cameleon", "NaiveTBPSA", "TBPSA",
-=======
     
-    optims = ["NGO","FTNGO", "FTNGO2", "NaiveTBPSA", "TBPSA",
->>>>>>> 11dc8c85
+    optims = ["NGO","FTNGO", "cameleon", "FTNGO2", "NaiveTBPSA", "TBPSA",
               "CMA", "PSO", "DE", "MiniDE", "QrDE", "MiniQrDE", "LhsDE", "OnePlusOne",
               "TwoPointsDE", "OnePointDE", "AlmostRotationInvariantDE", "RotationInvariantDE",
               "Portfolio", "ASCMADEthird", "ASCMADEQRthird", "ASCMA2PDEthird", "CMandAS2", "CMandAS", "CM",
@@ -212,11 +192,7 @@
     """Yet Another Black-Box Optimization Benchmark.
     """
     seedg = create_seed_generator(seed)
-<<<<<<< HEAD
-    optims = ["NaiveTBPSA", "TBPSA", "NGO", "cameleon", "CMA", "PSO", "DE", "MiniDE", "QrDE", "MiniQrDE", "LhsDE", "OnePlusOne",
-=======
-    optims = ["NaiveTBPSA", "TBPSA", "NGO", "FTNGO", "FTNGO2", "CMA", "PSO", "DE", "MiniDE", "QrDE", "MiniQrDE", "LhsDE", "OnePlusOne",
->>>>>>> 11dc8c85
+    optims = ["NaiveTBPSA", "TBPSA", "NGO", "FTNGO", "cameleon", "FTNGO2", "CMA", "PSO", "DE", "MiniDE", "QrDE", "MiniQrDE", "LhsDE", "OnePlusOne",
               "TwoPointsDE", "OnePointDE", "AlmostRotationInvariantDE", "RotationInvariantDE", "CMandAS2", "CMandAS"]
     if not parallel:
         optims += ["SQP", "Cobyla", "Powell", "chainCMASQP", "chainCMAPowell"]
@@ -276,11 +252,7 @@
     """All optimizers on ill cond problems
     """
     seedg = create_seed_generator(seed)
-<<<<<<< HEAD
-    optims = ["NGO", "cameleon", "CMA", "PSO", "DE", "MiniDE", "QrDE", "MiniQrDE", "LhsDE", "OnePlusOne", "SQP", "Cobyla",
-=======
-    optims = ["NGO", "FTNGO", "FTNGO2", "CMA", "PSO", "DE", "MiniDE", "QrDE", "MiniQrDE", "LhsDE", "OnePlusOne", "SQP", "Cobyla",
->>>>>>> 11dc8c85
+    optims = ["NGO", "FTNGO", "cameleon", "FTNGO2", "CMA", "PSO", "DE", "MiniDE", "QrDE", "MiniQrDE", "LhsDE", "OnePlusOne", "SQP", "Cobyla",
               "Powell", "TwoPointsDE", "OnePointDE", "AlmostRotationInvariantDE", "RotationInvariantDE"]
     functions = [
         ArtificialFunction(name, block_dimension=50, rotation=rotation) for name in ["cigar", "ellipsoid"] for rotation in [True, False]
@@ -296,11 +268,7 @@
     """All optimizers on ill cond problems
     """
     seedg = create_seed_generator(seed)
-<<<<<<< HEAD
-    optims = ["NGO", "cameleon", "CMA", "PSO", "DE", "MiniDE", "QrDE", "MiniQrDE", "LhsDE", "OnePlusOne",
-=======
-    optims = ["NGO", "FTNGO", "FTNGO2", "CMA", "PSO", "DE", "MiniDE", "QrDE", "MiniQrDE", "LhsDE", "OnePlusOne",
->>>>>>> 11dc8c85
+    optims = ["NGO", "FTNGO", "cameleon", "FTNGO2", "CMA", "PSO", "DE", "MiniDE", "QrDE", "MiniQrDE", "LhsDE", "OnePlusOne",
               "TwoPointsDE", "OnePointDE", "AlmostRotationInvariantDE", "RotationInvariantDE",
               "Portfolio", "ASCMADEthird", "ASCMADEQRthird", "ASCMA2PDEthird", "CMandAS2", "CMandAS", "CM",
               "MultiCMA", "TripleCMA", "MultiScaleCMA", "RSQP", "RCobyla", "RPowell", "SQPCMA"]
@@ -318,11 +286,7 @@
     """All optimizers on ill cond problems
     """
     seedg = create_seed_generator(seed)
-<<<<<<< HEAD
-    optims = ["NGO", "cameleon", "CMA", "PSO", "DE", "MiniDE", "QrDE", "MiniQrDE", "LhsDE", "OnePlusOne", "SQP", "Cobyla", "Powell",
-=======
-    optims = ["NGO", "FTNGO", "FTNGO2", "CMA", "PSO", "DE", "MiniDE", "QrDE", "MiniQrDE", "LhsDE", "OnePlusOne", "SQP", "Cobyla", "Powell",
->>>>>>> 11dc8c85
+    optims = ["NGO", "FTNGO", "cameleon", "FTNGO2", "CMA", "PSO", "DE", "MiniDE", "QrDE", "MiniQrDE", "LhsDE", "OnePlusOne", "SQP", "Cobyla", "Powell",
               "TwoPointsDE", "OnePointDE", "AlmostRotationInvariantDE", "RotationInvariantDE",
               "Portfolio", "ASCMADEthird", "ASCMADEQRthird", "ASCMA2PDEthird", "CMandAS2", "CMandAS", "CM",
               "MultiCMA", "TripleCMA", "MultiScaleCMA", "RSQP", "RCobyla", "RPowell", "SQPCMA"]
@@ -360,11 +324,7 @@
     """All noisy optimization methods on a few noisy problems.
     """
     seedg = create_seed_generator(seed)
-<<<<<<< HEAD
-    optims = ["NGO", "cameleon"] + sorted(
-=======
-    optims = ["NGO", "FTNGO", "FTNGO2"] + sorted(
->>>>>>> 11dc8c85
+    optims = ["NGO", "FTNGO", "cameleon", "FTNGO2"] + sorted(
         x for x, y in ng.optimizers.registry.items() if ("SPSA" in x or "TBPSA" in x or "ois" in x or "epea" in x or "Random" in x)
     )
     for budget in [50000]:
@@ -456,11 +416,7 @@
         funcs += [func]
     seedg = create_seed_generator(seed)
     algos = ["NaiveTBPSA", "LargeScrHammersleySearch", "ScrHammersleySearch", "PSO", "OnePlusOne",
-<<<<<<< HEAD
-             "NGO", "cameleon", "CMA", "TwoPointsDE", "QrDE", "LhsDE", "Zero", "StupidRandom", "RandomSearch", "HaltonSearch",
-=======
-             "NGO","FTNGO","FTNGO2", "CMA", "TwoPointsDE", "QrDE", "LhsDE", "Zero", "StupidRandom", "RandomSearch", "HaltonSearch",
->>>>>>> 11dc8c85
+             "NGO","FTNGO", "cameleon","FTNGO2", "CMA", "TwoPointsDE", "QrDE", "LhsDE", "Zero", "StupidRandom", "RandomSearch", "HaltonSearch",
              "RandomScaleRandomSearch", "MiniDE"]
     for budget in [25, 50, 100, 200, 400, 800, 1600, 3200, 6400, 12800]:
         for num_workers in [1, 10, 100]:
@@ -477,11 +433,7 @@
     funcs = [STSP(10), STSP(100), STSP(1000), STSP(10000)]
     seedg = create_seed_generator(seed)
     algos = ["NaiveTBPSA", "SQP", "Powell", "LargeScrHammersleySearch", "ScrHammersleySearch", "PSO", "OnePlusOne",
-<<<<<<< HEAD
-             "NGO", "cameleon", "CMA", "TwoPointsDE", "QrDE", "LhsDE", "Zero", "StupidRandom", "RandomSearch", "HaltonSearch",
-=======
-             "NGO", "FTNGO", "FTNGO2", "CMA", "TwoPointsDE", "QrDE", "LhsDE", "Zero", "StupidRandom", "RandomSearch", "HaltonSearch",
->>>>>>> 11dc8c85
+             "NGO", "FTNGO", "cameleon", "FTNGO2", "CMA", "TwoPointsDE", "QrDE", "LhsDE", "Zero", "StupidRandom", "RandomSearch", "HaltonSearch",
              "RandomScaleRandomSearch", "MiniDE"]
     for budget in [25, 50, 100, 200, 400, 800, 1600, 3200, 6400, 12800, 25600]:
         for num_workers in [1]:  # , 10, 100]:
@@ -504,11 +456,7 @@
     seedg = create_seed_generator(seed)
     algos = ["NaiveTBPSA", "ScrHammersleySearch", "PSO", "OnePlusOne",
              "CMA", "TwoPointsDE", "QrDE", "LhsDE", "Zero", "StupidRandom", "RandomSearch", "HaltonSearch",
-<<<<<<< HEAD
-             "RandomScaleRandomSearch", "MiniDE", "SplitOptimizer5", "NGO", "cameleon"]
-=======
-             "RandomScaleRandomSearch", "MiniDE", "SplitOptimizer5", "NGO", "FTNGO", "FTNGO2"]
->>>>>>> 11dc8c85
+             "RandomScaleRandomSearch", "MiniDE", "SplitOptimizer5", "NGO", "FTNGO", "cameleon", "FTNGO2"]
     for budget in [1600, 3200, 6400, 12800]:
         for num_workers in [1, 10, 100]:
             if num_workers < budget:
@@ -530,11 +478,7 @@
     seedg = create_seed_generator(seed)
     algos = ["NaiveTBPSA", "ScrHammersleySearch", "PSO", "OnePlusOne",
              "CMA", "TwoPointsDE", "QrDE", "LhsDE", "Zero", "StupidRandom", "RandomSearch", "HaltonSearch",
-<<<<<<< HEAD
-             "RandomScaleRandomSearch", "MiniDE", "SplitOptimizer5", "NGO", "cameleon"]
-=======
-             "RandomScaleRandomSearch", "MiniDE", "SplitOptimizer5", "NGO", "FTNGO", "FTNGO2"]
->>>>>>> 11dc8c85
+             "RandomScaleRandomSearch", "MiniDE", "SplitOptimizer5", "NGO", "FTNGO", "cameleon", "FTNGO2"]
     for budget in [25600, 51200, 102400]:
         for num_workers in [1, 10, 100]:
             if num_workers < budget:
@@ -565,11 +509,7 @@
     algos = ["NaiveTBPSA", "ScrHammersleySearch", "PSO", "OnePlusOne",
              "CMA", "TwoPointsDE", "QrDE", "LhsDE", "Zero", "StupidRandom", "RandomSearch", "HaltonSearch",
              "RandomScaleRandomSearch", "MiniDE", "SplitOptimizer5", "SplitOptimizer9", "SplitOptimizer",
-<<<<<<< HEAD
-             "NGO", "cameleon", "SplitOptimizer3", "SplitOptimizer13"]
-=======
-             "NGO", "FTNGO", "FTNGO2", "SplitOptimizer3", "SplitOptimizer13"]
->>>>>>> 11dc8c85
+             "NGO", "FTNGO", "cameleon", "FTNGO2", "SplitOptimizer3", "SplitOptimizer13"]
     for budget in [1600, 3200, 6400, 12800]:
         for num_workers in [1, 10, 100]:
             if num_workers < budget:
@@ -597,11 +537,7 @@
     funcs += [PowerSystem(num_dams=13, width=9, depth=9)]
 
     seedg = create_seed_generator(seed)
-<<<<<<< HEAD
-    algos = ["NaiveTBPSA", "SQP", "Powell", "LargeScrHammersleySearch", "ScrHammersleySearch", "NGO", "cameleon", "PSO", "OnePlusOne",
-=======
-    algos = ["NaiveTBPSA", "SQP", "Powell", "LargeScrHammersleySearch", "ScrHammersleySearch", "NGO", "FTNGO", "FTNGO2", "PSO", "OnePlusOne",
->>>>>>> 11dc8c85
+    algos = ["NaiveTBPSA", "SQP", "Powell", "LargeScrHammersleySearch", "ScrHammersleySearch", "NGO", "FTNGO", "cameleon", "FTNGO2", "PSO", "OnePlusOne",
              "CMA", "TwoPointsDE", "QrDE", "LhsDE", "Zero", "StupidRandom", "RandomSearch", "HaltonSearch",
              "RandomScaleRandomSearch", "MiniDE", "SplitOptimizer5", "SplitOptimizer9", "SplitOptimizer", "SplitOptimizer3", "SplitOptimizer13"]
     for budget in [25600, 51200, 102400, 204800, 409600]:
@@ -629,11 +565,7 @@
     seedg = create_seed_generator(seed)
     algos = ["NaiveTBPSA", "LargeScrHammersleySearch", "ScrHammersleySearch", "PSO", "OnePlusOne",
              "CMA", "TwoPointsDE", "QrDE", "LhsDE", "Zero", "StupidRandom", "RandomSearch", "HaltonSearch",
-<<<<<<< HEAD
-             "RandomScaleRandomSearch", "MiniDE", "NGO", "cameleon"]
-=======
-             "RandomScaleRandomSearch", "MiniDE", "NGO", "FTNGO", "FTNGO2"]
->>>>>>> 11dc8c85
+             "RandomScaleRandomSearch", "MiniDE", "NGO", "FTNGO", "cameleon", "FTNGO2"]
     for budget in [25, 50, 100, 200, 400, 800, 1600, 3200, 6400, 12800]:
         for num_workers in [1, 10, 100]:
             if num_workers < budget:
@@ -678,11 +610,7 @@
 def arcoating(seed: Optional[int] = None) -> Iterator[Experiment]:
     seedg = create_seed_generator(seed)
     algos = ["NaiveTBPSA", "Cobyla", "SQP", "Powell", "LargeScrHammersleySearch", "ScrHammersleySearch", "PSO",
-<<<<<<< HEAD
-             "OnePlusOne", "NGO", "cameleon", "CMA", "TwoPointsDE", "QrDE", "LhsDE", "Zero", "StupidRandom"]
-=======
-             "OnePlusOne", "NGO", "FTNGO", "FTNGO2", "CMA", "TwoPointsDE", "QrDE", "LhsDE", "Zero", "StupidRandom"]
->>>>>>> 11dc8c85
+             "OnePlusOne", "NGO", "FTNGO", "cameleon", "FTNGO2", "CMA", "TwoPointsDE", "QrDE", "LhsDE", "Zero", "StupidRandom"]
     # for budget in [50, 100, 200, 400, 800, 1600, 3200, 6400, 12800]:
     for budget in [100 * 5 ** k for k in range(6)]:  # from 100 to 312500
         for num_workers in [1, 10, 100]:
@@ -705,11 +633,7 @@
     for num_repetitions in [1, 10, 100]:
         for archi in ["mono", "multi"]:
             dde = ng.optimizers.DifferentialEvolution(crossover="dimension").with_name("DiscreteDE")
-<<<<<<< HEAD
-            for optim in ["PSO", "NGO", "cameleon", "CMA", "DE", "TwoPointsDE", "TBPSA", "OnePlusOne", "Zero",
-=======
-            for optim in ["PSO", "NGO", "FTNGO", "FTNGO2", "CMA", "DE", "TwoPointsDE", "TBPSA", "OnePlusOne", "Zero",
->>>>>>> 11dc8c85
+            for optim in ["PSO", "NGO", "FTNGO", "cameleon", "FTNGO2", "CMA", "DE", "TwoPointsDE", "TBPSA", "OnePlusOne", "Zero",
                           "RandomSearch", "AlmostRotationInvariantDE", dde]:
                 for env_budget in [5000, 10000, 20000, 40000]:
                     for num_workers in [1, 10, 100]:
@@ -741,11 +665,7 @@
 def multiobjective_example(seed: Optional[int] = None) -> Iterator[Experiment]:
     # prepare list of parameters to sweep for independent variables
     seedg = create_seed_generator(seed)
-<<<<<<< HEAD
-    optims = ["NaiveTBPSA", "PSO", "DE", "LhsDE", "RandomSearch", "NGO", "cameleon", "CMA", "OnePlusOne", "TwoPointsDE"]
-=======
-    optims = ["NaiveTBPSA", "PSO", "DE", "LhsDE", "RandomSearch", "NGO", "FTNGO", "FTNGO2", "CMA", "OnePlusOne", "TwoPointsDE"]
->>>>>>> 11dc8c85
+    optims = ["NaiveTBPSA", "PSO", "DE", "LhsDE", "RandomSearch", "NGO", "FTNGO", "cameleon", "FTNGO2", "CMA", "OnePlusOne", "TwoPointsDE"]
     mofuncs: List[PackedFunctions] = []
     for name1 in ["sphere", "cigar"]:
         for name2 in ["sphere", "cigar", "hm"]:
@@ -768,11 +688,7 @@
 def manyobjective_example(seed: Optional[int] = None) -> Iterator[Experiment]:
     # prepare list of parameters to sweep for independent variables
     seedg = create_seed_generator(seed)
-<<<<<<< HEAD
-    optims = ["NaiveTBPSA", "PSO", "DE", "LhsDE", "RandomSearch", "NGO", "cameleon", "CMA", "OnePlusOne", "TwoPointsDE"]
-=======
-    optims = ["NaiveTBPSA", "PSO", "DE", "LhsDE", "RandomSearch", "NGO", "FTNGO", "FTNGO2", "CMA", "OnePlusOne", "TwoPointsDE"]
->>>>>>> 11dc8c85
+    optims = ["NaiveTBPSA", "PSO", "DE", "LhsDE", "RandomSearch", "NGO", "FTNGO", "cameleon", "FTNGO2", "CMA", "OnePlusOne", "TwoPointsDE"]
     mofuncs: List[PackedFunctions] = []
     for name1 in ["sphere", "cigar"]:
         for name2 in ["sphere", "hm"]:
