# Copyright (c) Facebook, Inc. and its affiliates. All Rights Reserved.
#
# This source code is licensed under the MIT license found in the
# LICENSE file in the root directory of this source tree.

import pickle
import typing as t
import pytest
import numpy as np
from .core import Parameter
from . import parameter as par


def test_array_basics() -> None:
    var1 = par.Array(shape=(1,))
    var2 = par.Array(shape=(2, 2))
    d = par.Dict(var1=var1, var2=var2, var3=12)
    data = d.get_standardized_data()
    assert data.size == 5
    d.set_standardized_data(np.array([1, 2, 3, 4, 5]))
    assert var1.value[0] == 1
    np.testing.assert_array_equal(d.value["var2"], np.array([[2, 3], [4, 5]]))
    # setting value on arrays
    with pytest.raises(ValueError):
        var1.value = np.array([1, 2])
    with pytest.raises(TypeError):
        var1.value = 4  # type: ignore
    var1.value = np.array([2])
    representation = repr(d)
    assert "Dict(var1" in representation
    d.set_name("blublu")
    representation = repr(d)
    assert "blublu:{'var1" in representation


@pytest.mark.parametrize("param", [par.Dict(truc=12),  # type: ignore
                                   par.Tuple(),
                                   par.Instrumentation(12),
                                   ]
                         )
def test_empty_parameters(param: par.Dict) -> None:
    assert not param.dimension
    assert not param.get_data_hash()
    if not param:  # Dict is not empty even though it is constant
        assert not param.get_value_hash()


def _true(*args: t.Any, **kwargs: t.Any) -> bool:  # pylint: disable=unused-argument
    return True


@pytest.mark.parametrize("param", [par.Array(shape=(2, 2)),  # type: ignore
                                   par.Array(init=np.ones(3)).set_mutation(sigma=3, exponent=5),
                                   par.Scalar(),
                                   par.Scalar(1.0).set_mutation(exponent=2.),
                                   par.Dict(blublu=par.Array(shape=(2, 3)), truc=12),
                                   par.Tuple(par.Array(shape=(2, 3)), 12),
                                   par.Instrumentation(par.Array(shape=(2,)), nonhash=[1, 2], truc=par.Array(shape=(1, 3))),
                                   par.Choice([par.Array(shape=(2,)), "blublu"]),
                                   par.TransitionChoice([par.Array(shape=(2,)), par.Scalar()]),
                                   ],
                         )
def test_parameters_basic_features(param: Parameter) -> None:
    check_parameter_features(param)
<<<<<<< HEAD


# pylint: disable=too-many-statements
=======
    check_parameter_freezable(param)


>>>>>>> a71db0d3
def check_parameter_features(param: Parameter) -> None:
    seed = np.random.randint(2 ** 32, dtype=np.uint32)
    print(f"Seeding with {seed} from reproducibility.")
    np.random.seed(seed)
    assert isinstance(param.name, str)
    assert param._random_state is None
    assert param.generation == 0
    child = param.spawn_child()
    assert isinstance(child, type(param))
    assert child.generation == 1
    assert child.get_data_hash() == param.get_data_hash()
    assert child.name == param.name
    assert param._random_state is not None
    assert child.random_state is param.random_state
    assert child.uid != param.uid
    assert child.parents_uids == [param.uid]
    mutable = True
    try:
        child.mutate()
    except par.NotSupportedError:
        mutable = False
    else:
        assert child.get_data_hash() != param.get_data_hash()  # Could be the same, for TransitionChoice with constants for instance
    param.set_name("blublu")
    child_hash = param.spawn_child()
    assert child_hash.name == "blublu"
    param.value = child.value
    assert param.get_value_hash() == child.get_value_hash()
    if isinstance(param, par.Array):
        assert param.get_value_hash() != child_hash.get_value_hash()
        child_hash.value = param.value
        assert param.get_data_hash() == child_hash.get_data_hash()
    if mutable:
        param.recombine(child, child)
    # constraints
    param.register_cheap_constraint(_true)
    with pytest.warns(UserWarning):
        param.register_cheap_constraint(lambda *args, **kwargs: False)
    child2 = param.spawn_child()
    assert child.satisfies_constraint()
    assert not param.satisfies_constraint()
    assert not child2.satisfies_constraint()
    # array to and from with hash
    data_hash = param.get_data_hash()
    param.set_standardized_data(param.get_standardized_data())
    try:
        assert data_hash == param.get_data_hash()
    except AssertionError:
        # sometimes there can be some rounding errors...
        np.testing.assert_almost_equal(np.frombuffer(param.get_data_hash()), np.frombuffer(data_hash))
    # picklable
    string = pickle.dumps(child)
    pickle.loads(string)
    # array info transfer:
    if isinstance(param, par.Array):
        for name in ("integer", "exponent", "bounds", "bound_transform", "full_range_sampling"):
            assert getattr(param, name) == getattr(child, name)


def check_parameter_freezable(param: Parameter) -> None:
    param.freeze()
    value = param.value
    data = param.get_standardized_data()
    child = param.spawn_child()
    child.mutate()
    child.recombine(param)
    with pytest.raises(RuntimeError):
        param.value = value
    with pytest.raises(RuntimeError):
        param.set_standardized_data(data)
    param.set_standardized_data(data, child)
    with pytest.raises(RuntimeError):
        param.recombine(child)


@pytest.mark.parametrize(  # type: ignore
    "param,name",
    [(par.Array(shape=(2, 2)), "Array{(2,2)}[recombination=average,sigma=1.0]"),
     (par.Tuple(12), "Tuple(12)"),
     (par.Dict(constant=12), "Dict(constant=12)"),
     (par.Scalar(), "Scalar[recombination=average,sigma=Log{exp=1.2}[recombination=average,sigma=1.0]]"),
     (par.Scalar().set_integer_casting(), "Scalar{int}[recombination=average,sigma=Log{exp=1.2}[recombination=average,sigma=1.0]]"),
     (par.Instrumentation(par.Array(shape=(2,)), string="blublu", truc="plop"),
      "Instrumentation(Tuple(Array{(2,)}[recombination=average,sigma=1.0]),Dict(string=blublu,truc=plop))"),
     (par.Choice([1, 12]), "Choice(choices=Tuple(1,12),weights=Array{(2,)}[recombination=average,sigma=1.0])"),
     (par.Choice([1, 12], deterministic=True), "Choice{det}(choices=Tuple(1,12),weights=Array{(2,)}[recombination=average,sigma=1.0])"),
     (par.TransitionChoice([1, 12]), "TransitionChoice(choices=Tuple(1,12),position=Scalar[recombination=average,"
                                     "sigma=Log{exp=1.2}[recombination=average,sigma=1.0]],transitions=[1. 1.])")
     ]
)
def test_parameter_names(param: Parameter, name: str) -> None:
    assert param.name == name


@pytest.mark.parametrize(  # type: ignore
    "param,continuous,deterministic",
    [(par.Array(shape=(2, 2)), True, True),
     (par.Choice([True, False]), True, False),
     (par.Choice([True, False], deterministic=True), False, True),
     (par.Choice([True, par.Scalar().set_integer_casting()]), False, False),
     (par.Dict(constant=12, data=par.Scalar().set_integer_casting()), False, True),
     ]
)
def test_parameter_descriptors(param: Parameter, continuous: bool, deterministic: bool) -> None:
    assert param.descriptors.continuous == continuous
    assert param.descriptors.deterministic == deterministic


def test_instrumentation() -> None:
    inst = par.Instrumentation(par.Array(shape=(2,)), string="blublu", truc=par.Array(shape=(1, 3)))
    inst.mutate()
    assert len(inst.args) == 1
    assert len(inst.kwargs) == 2
    scal = par.Scalar()
    with pytest.raises(ValueError):
        inst = par.Instrumentation(scal, blublu=scal)


def test_scalar_and_mutable_sigma() -> None:
    param = par.Scalar(init=1.0, mutable_sigma=True).set_mutation(exponent=2.0, sigma=5)
    assert param.value == 1
    data = param.get_standardized_data()
    assert data[0] == 0.0
    param.set_standardized_data(np.array([-0.2]))
    assert param.value == 0.5
    assert param.sigma.value == 5
    param.mutate()
    assert param.sigma.value != 5
    param.set_integer_casting()
    assert isinstance(param.value, int)


def test_array_recombination() -> None:
    param = par.Tuple(par.Scalar(1.0, mutable_sigma=True).set_mutation(sigma=5))
    param2 = par.Tuple(par.Scalar(1.0, mutable_sigma=True).set_mutation(sigma=1))
    param.value = (1,)
    param2.value = (3,)
    param.recombine(param2)
    assert param.value[0] == 2.0
    param2.set_standardized_data((param.get_standardized_data() + param2.get_standardized_data()) / 2)
    assert param2.value[0] == 1.7  # because of different sigma, this is not the "expected" value


@pytest.mark.parametrize(  # type: ignore
    "name", ["clipping", "arctan", "tanh", "constraint"]
)
def test_constraints(name: str) -> None:
    param = par.Scalar(12.0).set_mutation(sigma=2).set_bounds(method=name, a_min=-100, a_max=100)
    param.set_standardized_data(param.get_standardized_data())
    np.testing.assert_approx_equal(param.value, 12, err_msg="Back and forth did not work")
    param.set_standardized_data(np.array([100000.0]))
    if param.satisfies_constraint():
        np.testing.assert_approx_equal(param.value, 100, significant=3, err_msg="Constraining did not work")


@pytest.mark.parametrize(  # type: ignore
    "param,expected", [(par.Scalar(), False), (par.Scalar().set_bounds(-1000, 1000, full_range_sampling=True), True)]
)
def test_scalar_sampling(param: par.Scalar, expected: bool) -> None:
    assert not any(np.abs(param.spawn_child().value) > 100 for _ in range(10))
    assert any(np.abs(param.sample().value) > 100 for _ in range(10)) == expected


def test_log() -> None:
    with pytest.warns(UserWarning) as record:
        par.Log(a_min=0.001, a_max=0.1, init=0.01, exponent=2.0)
        assert not record
        par.Log(a_min=0.001, a_max=0.1, init=0.01, exponent=10.0)
        assert len(record) == 1


def test_ordered_choice() -> None:
    choice = par.TransitionChoice([0, 1, 2, 3], transitions=[-1000000, 10])
    assert len(choice) == 4
    assert choice.value == 2
    choice.value = 1
    assert choice.value == 1
    choice.mutate()
    assert choice.value in [0, 2]
    assert choice.get_standardized_data().size
    choice.set_standardized_data(np.array([12.0]))
    assert choice.value == 3<|MERGE_RESOLUTION|>--- conflicted
+++ resolved
@@ -62,15 +62,10 @@
                          )
 def test_parameters_basic_features(param: Parameter) -> None:
     check_parameter_features(param)
-<<<<<<< HEAD
+    check_parameter_freezable(param)
 
 
 # pylint: disable=too-many-statements
-=======
-    check_parameter_freezable(param)
-
-
->>>>>>> a71db0d3
 def check_parameter_features(param: Parameter) -> None:
     seed = np.random.randint(2 ** 32, dtype=np.uint32)
     print(f"Seeding with {seed} from reproducibility.")
