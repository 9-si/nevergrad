# Copyright (c) Facebook, Inc. and its affiliates. All Rights Reserved.
#
# This source code is licensed under the MIT license found in the
# LICENSE file in the root directory of this source tree.

# Discussions with Tristan Cazenave, Bruno Bouzy, have been helpful.
# Dagstuhl's 2019 seminar on games has been helpful (seminar 19511).

<<<<<<< HEAD
# import matplotlib.pyplot as plt
import numpy as np
from nevergrad import instrumentation as inst
from nevergrad.parametrization import parameter as p
=======
import numpy as np
from nevergrad import instrumentation as inst
from nevergrad.instrumentation.multivariables import Instrumentation
>>>>>>> 0ebe2663


class _Game:
    def __init__(self):
        self.verbose = False
        self.history1 = []
        self.history2 = []
        self.batawaf = False
        self.converter = {
            "flip": lambda p1, p2: self.flip_play_game(p1, p2),
            "batawaf": lambda p1, p2: self.war_play_game(p1, p2, batawaf=True),
            "war": lambda p1, p2: self.war_play_game(p1, p2),
            "guesswho": lambda p1, p2: self.guesswho_play_game(p1, p2),
            "bigguesswho": lambda p1, p2: self.guesswho_play_game(p1, p2, init=96),
        }

    def get_list_of_games(self):
        return self.converter.keys()

    # If both policies are None, then we return the length of a policy (which is a list of float).
    # Otherwise we return 1 if policy1 wins, 2 if policy2 wins, and 0 in case of draw.
    def play_game(self, game, policy1=None, policy2=None):
        # pylint: disable=too-many-return-statements
        self.history1 = []
        self.history2 = []
        if game not in self.converter.keys():
            raise NotImplementedError(game)
        return self.converter[game](policy1, policy2)

    def guesswho_play_noturn(self, decks, policy):
        assert decks[0] > 0
        assert decks[1] > 0
        baseline = decks[0] // 2  # The default dichotomic policy.
        if policy is None:
            return baseline
        difference = decks[0] - decks[1]
        late = max(0., decks[0] - decks[1])  # How late I am.
        try:
            return int(0.5
                       + baseline
                       + policy[0] * difference
                       + policy[1] * late
                       + policy[2] * late * difference / (1 + decks[0])
                       + policy[3] * late * difference / (1 + decks[1])
                       )
        except:
            return baseline

    def guesswho_play(self, policy, decks, turn):
        if turn == 0:
            choice = self.guesswho_play_noturn(decks, policy)
        else:
            choice = self.guesswho_play_noturn([decks[1], decks[0]], policy)
        choice = max(1, min(choice, decks[turn] - 1))
        decks = [d for d in decks]
        decks[turn] = choice if np.random.randint(decks[turn]) <= choice else decks[turn] - choice
        return decks

    def guesswho_play_game(self, policy1, policy2, init=24):
        if policy1 is None and policy2 is None:
            return 4
        remaining_cards = [init, init]
        if np.random.uniform(0., 1.) > .5:
            remaining_cards = self.guesswho_play(policy1, remaining_cards, 0)
            if min(remaining_cards) <= 1:
                return 1
        while True:
            remaining_cards = self.guesswho_play(policy2, remaining_cards, 1)
            if min(remaining_cards) <= 1:
                return 2
            remaining_cards = self.guesswho_play(policy1, remaining_cards, 0)
            if min(remaining_cards) <= 1:
                return 1

    def flip_play_game(self, policy1, policy2):
        if policy1 is None and policy2 is None:
            return 57 * 57
        if np.random.uniform(0., 1.) > .5:
            r = self.flip_play_game_nosym(policy2, policy1)
            return 1 if r == 2 else 2 if r == 1 else 0
        return self.flip_play_game_nosym(policy1, policy2)

    def flip_match(self, a, b):
        return abs((a - b) % 13) <= 1

    def flip_play_game_nosym(self, policy1, policy2):
        # pylint: disable=too-many-branches,too-many-statements,too-many-locals
        # TODO: refactor?
        cards = [i // 4 for i in range(32)]
        np.random.shuffle(cards)
        stack = sorted(cards[:2])
        visible1 = sorted(cards[2:7])
        visible2 = sorted(cards[7:12])
        cards1 = [cards[i] for i in range(12, 22)]
        cards2 = [cards[i] for i in range(22, 32)]
        nan = float("nan")
        something_moves = True
        while something_moves:
            if self.verbose:
                print("==========")
                print(visible1 + [nan] + [len(visible1) + len(cards1)])
                print(stack)
                print(visible2 + [nan] + [len(visible2) + len(cards2)])
                print("==========")
            something_moves = False

            bestvalue = self.flip_value(visible1, visible2, len(visible1) + len(cards1), len(visible2) + len(cards2), stack, policy1)
            we_play = False
            for i in range(len(visible1)):  # pylint: disable=consider-using-enumerate
                for location in range(2):
                    # print("testing ", visible1[i], " on ", stack[location])
                    if self.flip_match(visible1[i], stack[location]):
                        # print("player 1 can play ", visible1[i], " on ", stack[location])
                        candidate_visible1 = visible1[:i] + visible1[i + 1:]
                        candidate_stack = sorted([visible1[i], stack[1 - location]])
                        value = self.flip_value(candidate_visible1, visible2, len(cards1) - 1 + len(visible1),
                                                len(cards2) + len(visible2), candidate_stack, policy1)
                        if value < bestvalue:
                            # print("lgtm")
                            next_visible1 = candidate_visible1
                            bestvalue = value
                            next_stack = candidate_stack
                            we_play = True
            if we_play:
                something_moves = True
                visible1 = sorted(next_visible1 + ([cards1[0]] if cards1 else []))
                stack = sorted(next_stack)
                if cards1:
                    del cards1[0]
                if not visible1:
                    return 1
            bestvalue = self.flip_value(visible2, visible1, len(cards2) + len(visible2), len(cards1) + len(visible1), stack, policy2)
            we_play = False
            for i in range(len(visible2)):  # pylint: disable=consider-using-enumerate
                for location in range(2):
                    # print("testing ", visible2[i], " on ", stack[location])
                    if self.flip_match(visible2[i], stack[location]):
                        # print("player 2 can play ", visible2[i], " on ", stack[location])
                        candidate_visible2 = visible2[:i] + visible2[i + 1:]
                        candidate_stack = sorted([visible2[i], stack[1 - location]])
                        value = self.flip_value(candidate_visible2, visible1, len(visible2) + len(cards2) -
                                                1, len(visible1) + len(cards1), candidate_stack, policy2)
                        if value < bestvalue:
                            # print("lgtm")
                            next_visible2 = candidate_visible2
                            bestvalue = value
                            next_stack = candidate_stack
                            we_play = True
            if we_play:
                something_moves = True
                visible2 = sorted(next_visible2 + ([cards2[0]] if cards2 else []))
                stack = sorted(next_stack)
                if cards2:
                    del cards2[0]
                    if not visible2:
                        return 2
            if not something_moves and cards1 and cards2:
                stack = [cards1[0], cards2[0]]
                del cards1[0]
                del cards2[0]
                something_moves = True
#    print "=========="
#    print visible1 + [nan] + [len(visible1) + len(cards1)]
#    print stack
#    print visible2 + [nan] + [len(visible2) + len(cards2)]
#    print "=========="
        return 1 if len(visible1) < len(visible2) else 2 if len(visible2) < len(visible1) else 0

    def flip_value(self, visible1, visible2, l1, l2, stack, policy1):
        # pylint: disable=too-many-arguments
        if policy1 is None:
            return l1
        state = [len(visible1), len(visible2), l1, l2]
        state += [stack[1] - stack[0] % 13]
        for i in range(13):
            state += [sum(1 for s in visible1 if (s - stack[0]) % 13 == i)]
            state += [sum(1 for s in visible1 if (s - stack[1]) % 13 == i)]
            state += [sum(1 for s in visible2 if (s - stack[0]) % 13 == i)]
            state += [sum(1 for s in visible2 if (s - stack[1]) % 13 == i)]
        # state has length 52+5=57
        value = 0.01 * l1
        for i in range(57):
            for j in range(57):
                value += policy1[i * 57 + j] * state[i] * state[j]
        return value

    def phantomgo_choose(self, policy, history):
        if policy is not None and history < len(policy):
            state = np.random.RandomState(hash(policy[history]))
            result = state.randint(board.NN)
            return result
        else:
            result = np.random.randint(board.NN)
            return result

    def phantomgo_play_game(self, policy1, policy2, size=7):
        if policy1 is None and policy2 is None:
            return 20000
        if np.random.uniform(0., 1.) < .5:
            result = self.internal_phantomgo_play_game(policy2, policy1, size)
            return 1 if result == 2 else 2 if result == 1 else 0

        return self.internal_phantomgo_play_game(policy1, policy2, size)

    def internal_phantomgo_play_game(self, policy1, policy2, size):
        # pylint: disable=too-many-locals
        # Empty board.
        if size == 7:
            EMPTY_BOARD = EMPTY_BOARD7
            Position = Position7
        if size == 9:
            EMPTY_BOARD = EMPTY_BOARD9
            Position = Position9
        if size == 19:
            EMPTY_BOARD = EMPTY_BOARD19
            Position = Position19

        p = Position(board=EMPTY_BOARD, ko=None)

        mixing = 3  # We mix 3 policies. Please note that we also apply a 8-fold random rotation/symmetry.
        if policy1 is not None:
            init = np.random.randint(mixing)
            policy1 = [policy1[i] for i in range(init, len(policy1), mixing)]
        if policy2 is not None:
            init = np.random.randint(mixing)
            policy2 = [policy2[i] for i in range(init, len(policy2), mixing)]

        history1 = 1  # Player 1 starts.
        history2 = 2

        random_rot = np.random.randint(8)

        def transformation(x):
            a = x // size
            b = x % size
            if random_rot == 0:
                a = size - 1 - a
                b = size - 1 - b
            elif random_rot == 1:
                b = size - 1 - b
            elif random_rot == 2:
                a = size - 1 - a
                b = size - 1 - b
            elif random_rot == 3:
                b = size - 1 - b
            elif random_rot == 4:
                c = b
                b = a
                a = c
                a = size - 1 - a
            elif random_rot == 5:
                c = b
                b = a
                a = c
            elif random_rot == 6:
                c = b
                b = a
                a = c
                a = size - 1 - a
            elif random_rot == 7:
                c = b
                b = a
                a = c
            return a * size + b

        # pylint: disable=broad-except
        for _ in range(2 * size * size - size - 1):
            # print("move " + str(idx))
            # print("=================")
            # print(str(p))
            # print("=================")
            for _ in range((size * size - 9) // 2):
                try:
                    move1 = transformation(self.phantomgo_choose(policy1, history1))
                    # print("player1 trying ", move1)
                    p = p.play_move(move1, board.BLACK)
                    history1 = 2 * history1 + 1  # legal move.
                    break
                except Exception:
                    # print("failed!" + str(e))
                    history1 = 2 * history1 + 2  # illegal move.
            # print("=================")
            # print(p)
            # print("=================")
            for _ in range((size * size - 9) // 2):
                try:
                    move2 = self.phantomgo_choose(policy2, history2)
                    # print("player 2 trying ", move2)
                    p = p.play_move(move2, board.WHITE)
                    history2 = 2 * history2 + 1  # legal move.
                    break
                except Exception:
                    # print("failed!" + str(e))
                    history2 = 2 * history2 + 2  # illegal move.

        return 1 if p.score() > 0 else 2

    def war_play_game(self, policy1, policy2, batawaf=False):
        # pylint: disable=too-many-return-statements
        self.batawaf = batawaf
        if policy1 is None and policy2 is None:
            if batawaf:
                return 10 * 18 * 6
            return 10 * 26 * 13
        cards = [i // 4 for i in range(52)] if not batawaf else [i // 6 for i in range(36)]
        shuffled_cards = list(np.random.choice(cards, size=len(cards), replace=False))
        if batawaf:
            cards1 = shuffled_cards[:18]
            cards2 = shuffled_cards[18:]
        else:
            cards1 = shuffled_cards[:26]
            cards2 = shuffled_cards[26:]
        assert len(cards1) == len(cards2)
        stack = []
        for _ in range(500):  # A game of length 5000 is a draw.
            # print cards1, " vs ", cards2

            if not (cards1 or cards2):
                return 0
            elif not cards1:
                return 2
            elif not cards2:
                return 1

            # Pick up first card.
            card1 = cards1[0]
            card2 = cards2[0]
            del cards1[0]
            del cards2[0]
            stack += [card1, card2]

            # Standard case.
            if card1 > card2:
                cards1 += self.war_decide(policy1, len(cards1), sorted(stack, reverse=True))
                stack = []
                continue
            if card2 > card1:
                cards2 += self.war_decide(policy2, len(cards2), sorted(stack, reverse=True))
                stack = []
                continue

            # Battle!
            if len(cards1) < 2 or len(cards2) < 2:
                return 1 if len(cards2) < len(cards1) else 2 if len(cards1) < len(cards2) else 0

            stack += [cards1[0], cards2[0]]
            del cards1[0]
            del cards2[0]
        return 0

    def war_decide(self, policy, num_cards, list_of_cards):
        cards = sorted(list_of_cards, reverse=True)
        if policy is None:
            return cards
        assert len(cards) % 2 == 0
        a = min(num_cards, 9)  # at most 9
        b = len(cards) // 2  # at most 26
        c = cards[0]  # at most 13
        # print(a, b, c, a*26*13+b*13+c, len(policy))
        print(policy.shape)
        if self.batawaf:
            seed = policy[a * 18 * 6 + b * 6 + c]  # type: ignore
        else:
            seed = policy[a * 26 * 13 + b * 13 + c]  # type: ignore
        if seed == 0.:
            return cards
        state = np.random.RandomState(hash(seed) % (2**32))
        state.shuffle(cards)
        return [c for c in cards]


# Real life is more complicated! This is a very simple model.
# pylint: disable=too-many-instance-attributes,too-many-arguments,too-many-statements,too-many-locals
class Game(inst.InstrumentedFunction):
    """
    Parameters
    ----------
    nint intaum_stocks: number of stocks to be managed
    depth: number of layers in the neural networks
    width: number of neurons per hidden layer
    """

    def __init__(self, game: str = "war") -> None:
        self.game = game
        self.game_object = _Game()
        dimension = self.game_object.play_game(self.game) * 2  # times 2 because we consider both players separately.
        super().__init__(self._simulate_game, p.Array(shape=(dimension,)))
        self.instrumentation.descriptors.deterministic_function = False
        self.instrumentation.descriptors.metrizable = game not in ["war", "batawaf"]
        self._descriptors.update(game=game)

    def _simulate_game(self, x: np.ndarray) -> float:
        # FIXME: an adaptive opponent, e.g. bandit, would be better.
        # We play a game as player 1.
        np_state = np.random.get_state()
        np.random.seed(self.instrumentation.random_state.randint(12560, dtype=np.uint32))
        p1 = x[:(self.dimension // 2)]
        p2 = self.instrumentation.random_state.normal(size=self.dimension // 2)
        r = self.game_object.play_game(self.game, p1, p2)
        result = 0. if r == 1 else 0.5 if r == 0 else 1.
        # We play a game as player 2.
        p1 = self.instrumentation.random_state.normal(size=self.dimension // 2)
        p2 = x[(self.dimension // 2):]
        r = self.game_object.play_game(self.game, p1, p2)
        np.random.set_state(np_state)
        return (result + (0. if r == 2 else 0.5 if r == 0 else 1.)) / 2<|MERGE_RESOLUTION|>--- conflicted
+++ resolved
@@ -6,16 +6,9 @@
 # Discussions with Tristan Cazenave, Bruno Bouzy, have been helpful.
 # Dagstuhl's 2019 seminar on games has been helpful (seminar 19511).
 
-<<<<<<< HEAD
-# import matplotlib.pyplot as plt
 import numpy as np
 from nevergrad import instrumentation as inst
 from nevergrad.parametrization import parameter as p
-=======
-import numpy as np
-from nevergrad import instrumentation as inst
-from nevergrad.instrumentation.multivariables import Instrumentation
->>>>>>> 0ebe2663
 
 
 class _Game:
@@ -375,7 +368,6 @@
         b = len(cards) // 2  # at most 26
         c = cards[0]  # at most 13
         # print(a, b, c, a*26*13+b*13+c, len(policy))
-        print(policy.shape)
         if self.batawaf:
             seed = policy[a * 18 * 6 + b * 6 + c]  # type: ignore
         else:
